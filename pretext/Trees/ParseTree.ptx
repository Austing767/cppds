<section xml:id="trees_parse-tree">
        <title>Parse Tree</title>
        <p>With the implementation of our tree data structure
            complete, we now look at an example of how a tree can be used to solve
            some real problems. In this section we will look at parse trees. Parse
            trees can be used to represent real-world constructions like sentences or mathematical expressions.</p>
        
        <figure align="center" xml:id="fig-nlparse">
            <caption>A Parse Tree for a Simple Sentence</caption>
                <image source="Trees/nlParse.png" width="50%">
                <description>Diagram of a parse tree for linguistic analysis. The root of the tree is labeled 'Sentence' which splits into two branches: 'Noun Phrase' and 'Verb Phrase'. The 'Noun Phrase' branch further breaks down into 'Proper Noun', which leads to the word 'Homer'. The 'Verb Phrase' branch divides into 'Verb', leading to the word 'Hit', and another 'Noun Phrase', which further breaks down into 'Proper Noun', leading to the word 'Bart'. The structure illustrates the grammatical relationships in a simple sentence. </description>
                </image>
            </figure>
        <p><xref ref="fig-nlparse"/> shows the hierarchical structure of a simple
            sentence. Representing a sentence as a tree structure allows us to work
            with the individual parts of the sentence by using subtrees.</p>
        
<<<<<<< HEAD
        <figure align="center" xml:id="fig-meparse">
            <caption>Parse Tree for <m>((7+3)*(5-2))</m></caption>
                <image source="Trees/meParse.png" width="50%">
                <description>Diagram of a parse tree for an arithmetic expression. The root node is an asterisk '*', indicating multiplication. It has two child nodes: on the left, a plus sign '+' connects the numbers 7 and 3, and on the right, a minus sign '-' connects the numbers 5 and 2. This tree represents the mathematical expression ((7 + 3) * (5 - 2)). The image is labeled 'Figure 2: Parse Tree for ((7 + 3) * (5 - 2)). </description>
                </image>
            </figure>

=======
        <figure align="center" xml:id="fig-meparse"><caption xmlns:c="https://www.sphinx-doc.org/" xmlns:changeset="https://www.sphinx-doc.org/" xmlns:citation="https://www.sphinx-doc.org/" xmlns:cpp="https://www.sphinx-doc.org/" xmlns:index="https://www.sphinx-doc.org/" xmlns:js="https://www.sphinx-doc.org/" xmlns:math="https://www.sphinx-doc.org/" xmlns:py="https://www.sphinx-doc.org/" xmlns:rst="https://www.sphinx-doc.org/" xmlns:std="https://www.sphinx-doc.org/">Figure 2: Parse Tree for <m>((7+3)*(5-2))</m></caption><image source="Trees/Figures/meParse.png" width="50%" alt="image"/></figure>
>>>>>>> ba5674db
        <p>We can also represent a mathematical expression such as
            <m>((7 + 3) * (5 - 2))</m> as a parse tree, as shown in
            <xref ref="fig-meparse"/>. We have already looked at fully parenthesized
            expressions, so what do we know about this expression? We know that
            multiplication has a higher precedence than either addition or
            subtraction. Because of the parentheses, we know that before we can do
            the multiplication we must evaluate the parenthesized addition and
            subtraction expressions. The hierarchy of the tree helps us understand
            the order of evaluation for the whole expression. Before we can evaluate
            the top-level multiplication, we must evaluate the addition and the
            subtraction in the subtrees. The addition, which is the left subtree,
            evaluates to 10. The subtraction, which is the right subtree, evaluates
            to 3. Using the hierarchical structure of trees, we can simply replace
            an entire subtree with one node once we have evaluated the expressions
            in the children. Applying this replacement procedure gives us the
            simplified tree shown in <xref ref="fig-mesimple"/>.</p>
        
<<<<<<< HEAD

        <figure align="center" xml:id="fig-mesimple">
            <caption>A Simplified Parse Tree for <m>((7+3)*(5-2))</m></caption>
                <image source="Trees/meSimple.png" width="50%">
                <description>Diagram of a simplified parse tree for an arithmetic expression after evaluation. The root node is an asterisk '*', indicating multiplication. It has two child nodes, which are the results of the arithmetic operations: the number 10 on the left, which is the sum of 7 and 3, and the number 3 on the right, which is the result of subtracting 2 from 5. This tree represents the evaluated mathematical expression ((7 + 3) * (5 - 2)). The image is labeled 'Figure 3: A Simplified Parse Tree for ((7 + 3) * (5 - 2)). </description>
                </image>
            </figure>


=======
        <figure align="center" xml:id="id3"><caption xmlns:c="https://www.sphinx-doc.org/" xmlns:changeset="https://www.sphinx-doc.org/" xmlns:citation="https://www.sphinx-doc.org/" xmlns:cpp="https://www.sphinx-doc.org/" xmlns:index="https://www.sphinx-doc.org/" xmlns:js="https://www.sphinx-doc.org/" xmlns:math="https://www.sphinx-doc.org/" xmlns:py="https://www.sphinx-doc.org/" xmlns:rst="https://www.sphinx-doc.org/" xmlns:std="https://www.sphinx-doc.org/">Figure 3: A Simplified Parse Tree for <m>((7+3)*(5-2))</m></caption><image source="Trees/Figures/meSimple.png" width="50%" alt="image"/></figure>
>>>>>>> ba5674db
        <p>In the rest of this section we are going to examine parse trees in more
            detail. In particular we will look at</p>
        <p><ul>
            <li>
                <p>How to build a parse tree from a fully parenthesized mathematical
                    expression.</p>
            </li>
            <li>
                <p>How to evaluate the expression stored in a parse tree.</p>
            </li>
            <li>
                <p>How to recover the original mathematical expression from a parse
                    tree.</p>
            </li>
        </ul></p>
        <p>The first step in building a parse tree is to break up the expression
            string into a vector of tokens. There are four different kinds of tokens
            to consider: left parentheses, right parentheses, operators, and
            operands. We know that whenever we read a left parenthesis we are
            starting a new expression, and hence we should create a new tree to
            correspond to that expression. Conversely, whenever we read a right
            parenthesis, we have finished an expression. We also know that operands
            are going to be leaf nodes and children of their operators. Finally, we
            know that every operator is going to have both a left and a right child.</p>
        <p>Using the information from above we can define four rules as follows:</p>
        <p><ol label="1">
            <li>
                <p>If the current token is a <c>'('</c>, add a new node as the left child
                    of the current node, and descend to the left child.</p>
            </li>
            <li>
                <p>If the current token is in the vector <c>['+','-','/','*']</c>, set the
                    root value of the current node to the operator represented by the
                    current token. Add a new node as the right child of the current node
                    and descend to the right child.</p>
            </li>
            <li>
                <p>If the current token is a number, set the root value of the current
                    node to the number and return to the parent.</p>
            </li>
            <li>
                <p>If the current token is a <c>')'</c>, go to the parent of the current
                    node.</p>
            </li>
        </ol></p>
        <p>Before writing the C++ code, let's look at an example of the rules
            outlined above in action. We will use the expression
            <m>(3 + (4 * 5))</m>. We will parse this expression into the
            following vector of character tokens <c>['(', '3', '+',</c>
            <c>'(', '4', '*', '5' ,')',')']</c>. Initially we will start out with a
            parse tree that consists of an empty root node. <xref ref="fig-bldexpstep"/>
            illustrates the structure and contents of the parse tree, as each new
            token is processed.</p>
    
        <figure align="center" xml:id="fig-buildExp">
            <caption>Tracing Parse Tree Construction</caption>
                <image source="Trees/buildExp1.png" width="15%"/>
                <image source="Trees/buildExp2.png" width="25%"/>
                <image source="Trees/buildExp3.png" width="25%"/>
                <image source="Trees/buildExp4.png" width="25%"/>
                <image source="Trees/buildExp5.png" width="25%"/>
                <image source="Trees/buildExp6.png" width="25%"/>
                <image source="Trees/buildExp7.png" width="50%"/>
                <image source="Trees/buildExp8.png" width="50%">
                <description>A vertical sequence of diagrams illustrating the construction of a binary search tree with numerical values. At the top, there is a single node. As the sequence progresses downwards, nodes are added one by one in binary search tree order, with some nodes shaded to indicate the most recently added node. Each node contains a number, and they are linked by lines representing the tree structure. The numbers in the nodes are not visible, so their specific values are not identifiable in this description. </description>
                </image>
            </figure>


        <p>Using <xref ref="fig-bldexpstep"/>, let's walk through the example step by
            step:</p>
        <p><ol label="a">
            <li>
                <p>Create an empty tree.</p>
            </li>
            <li>
                <p>Read ( as the first token. By rule 1, create a new node as the left
                    child of the root. Make the current node this new child.</p>
            </li>
            <li>
                <p>Read 3 as the next token. By rule 3, set the root value of the
                    current node to 3 and go back up the tree to the parent.</p>
            </li>
            <li>
                <p>Read + as the next token. By rule 2, set the root value of the
                    current node to + and add a new node as the right child. The new
                    right child becomes the current node.</p>
            </li>
            <li>
                <p>Read ( as the next token. By rule 1, create a new node as the left
                    child of the current node. The new left child becomes the current
                    node.</p>
            </li>
            <li>
                <p>Read 4 as the next token. By rule 3, set the value of the current
                    node to 4. Make the parent of 4 the current node.</p>
            </li>
            <li>
                <p>Read * as the next token. By rule 2, set the root value of the
                    current node to * and create a new right child. The new right child
                    becomes the current node.</p>
            </li>
            <li>
                <p>Read 5 as the next token. By rule 3, set the root value of the
                    current node to 5. Make the parent of 5 the current node.</p>
            </li>
            <li>
                <p>Read ) as the next token. By rule 4 we make the parent of * the
                    current node.</p>
            </li>
            <li>
                <p>Read ) as the next token. By rule 4 we make the parent of + the
                    current node. At this point there is no parent for + so we are done.</p>
            </li>
        </ol></p>
        <p>From the example above, it is clear that we need to keep track of the
            current node as well as the parent of the current node. The tree
            interface provides us with a way to get children of a node, through the
            <c>getLeftChild</c> and <c>getRightChild</c> methods, but how can we keep
            track of the parent? A simple solution to keeping track of parents as we
            traverse the tree is to use a stack. Whenever we want to descend to a
            child of the current node, we first push the current node on the stack.
            When we want to return to the parent of the current node, we pop the
            parent off the stack.</p>
        <p>Using the rules described above, along with the <c>Stack</c> and
            <c>BinaryTree</c> operations, we are now ready to write a C++ function
            to create a parse tree. The code for our parse tree builder is presented
            in <xref ref="lst-buildparse"/>.</p>
        
        <TabNode tabname="C++" tabnode_options="{'subchapter': 'ParseTree', 'chapter': 'Trees', 'basecourse': 'cppds', 'optional': '', 'optclass': '', 'tabname': 'C++'}">

    <program xml:id="parsebuildcpp" interactive="activecode" language="cpp">
        <input>
#include &lt;iostream&gt;
#include &lt;cstdlib&gt;
#include &lt;stack&gt;
#include &lt;sstream&gt;
#include &lt;string&gt;
#include &lt;vector&gt;
#include &lt;algorithm&gt;
using namespace std;


class BinaryTree {

    private:
        string key;
        BinaryTree *leftChild;
        BinaryTree *rightChild;
    public:
        BinaryTree(string rootObj){
            this-&gt;key = rootObj;
            this-&gt;leftChild = NULL;
            this-&gt;rightChild = NULL;
        }

        void insertLeft(string newNode){
            if (this-&gt;leftChild == NULL){
            this-&gt;leftChild = new BinaryTree(newNode);
            }
            else {
            BinaryTree *t = new BinaryTree(newNode);
            t-&gt;leftChild = this-&gt;leftChild;
            this-&gt;leftChild = t;
            }
        }

        void insertRight(string newNode){
            if (this-&gt;rightChild == NULL){
            this-&gt;rightChild = new BinaryTree(newNode);
            }
            else {
            BinaryTree *t = new BinaryTree(newNode);
            t-&gt;rightChild = this-&gt;rightChild;
            this-&gt;rightChild = t;
            }
        }

        BinaryTree *getRightChild(){
            return this-&gt;rightChild;
        }

        BinaryTree *getLeftChild(){
            return this-&gt;leftChild;
        }

        void setRootVal(string obj){
            this-&gt;key = obj;
        }

        string getRootVal(){
            return this-&gt;key;
        }
};

BinaryTree *buildParseTree(string fpexp){
    string buf;
    stringstream ss(fpexp);
    vector&lt;string&gt; fplist;
    while (ss &gt;&gt; buf){
        fplist.push_back(buf);
    }
    stack&lt;BinaryTree*&gt; pStack;
    BinaryTree *eTree = new BinaryTree("");
    pStack.push(eTree);
    BinaryTree *currentTree = eTree;

    string arr[] = {"+", "-", "*", "/"};
    vector&lt;string&gt; vect(arr,arr+(sizeof(arr)/ sizeof(arr[0])));

    string arr2[] = {"+", "-", "*", "/", ")"};
    vector&lt;string&gt; vect2(arr2,arr2+(sizeof(arr2)/ sizeof(arr2[0])));

    for (unsigned int i = 0; i&lt;fplist.size(); i++){

        if (fplist[i] == "("){
            currentTree-&gt;insertLeft("");
            pStack.push(currentTree);
            currentTree = currentTree-&gt;getLeftChild();
        }

        else if (find(vect.begin(), vect.end(), fplist[i]) != vect.end()){
            currentTree-&gt;setRootVal(fplist[i]);
            currentTree-&gt;insertRight("");
            pStack.push(currentTree);
            currentTree = currentTree-&gt;getRightChild();
        }

        else if (fplist[i] == ")"){
            currentTree = pStack.top();
            pStack.pop();
        }

        else if (find(vect2.begin(), vect2.end(), fplist[i]) == vect2.end()) {
            try {
                currentTree-&gt;setRootVal(fplist[i]);
                BinaryTree *parent = pStack.top();
                pStack.pop();
                currentTree = parent;
            }

            catch (string ValueError ){
                cerr &lt;&lt;"token " &lt;&lt; fplist[i] &lt;&lt; " is not a valid integer"&lt;&lt;endl;
            }
        }
    }
    return eTree;
}

void postorder(BinaryTree *tree){
    if (tree != NULL){
        postorder(tree-&gt;getLeftChild());
        postorder(tree-&gt;getRightChild());
        cout &lt;&lt; tree-&gt;getRootVal() &lt;&lt; endl;
    }
}

int main() {

    BinaryTree *pt = buildParseTree("( ( 10 + 5 ) * 3 )");


    postorder(pt);

    return 0;
}
        </input>
    </program>
            </TabNode><TabNode tabname="Python" tabnode_options="{'subchapter': 'ParseTree', 'chapter': 'Trees', 'basecourse': 'cppds', 'optional': '', 'optclass': '', 'tabname': 'Python'}">

    <program xml:id="parsebuildpy" interactive="activecode" language="python">
        <input>
from pythonds.basic.stack import Stack
from pythonds.trees.binaryTree import BinaryTree

def buildParseTree(fpexp):
    fplist = fpexp.split()
    pStack = Stack()
    eTree = BinaryTree('')
    pStack.push(eTree)
    currentTree = eTree

    for i in fplist:
        if i == '(': # adds a new node as the left child of the current node, and descend to the left child
            currentTree.insertLeft('')
            pStack.push(currentTree)
            currentTree = currentTree.getLeftChild()

        elif i in ['+', '-', '*', '/']:
            currentTree.setRootVal(i) # adds a new node as the right child of the current node, and descend to the left child
            currentTree.insertRight('')
            pStack.push(currentTree)
            currentTree = currentTree.getRightChild()

        elif i == ')':
            currentTree = pStack.pop()

        elif i not in ['+', '-', '*', '/', ')']: # sets root value of the current node to the operator represented by the current token or number.
            try:
                currentTree.setRootVal(int(i))
                parent = pStack.pop()
                currentTree = parent

            except ValueError:
                raise ValueError("token '{}' is not a valid integer".format(i))

    return eTree

def main():
    pt = buildParseTree("( ( 10 + 5 ) * 3 )")
    pt.postorder()  #defined and explained in the next section
main()
        </input>
    </program>
            </TabNode>
        <p>The four rules for building a parse tree are coded as the first four
            clauses of the <c>if</c> statement on lines 12, 17,
            23, and 26 of <xref ref="lst-buildparse"/>. In each case you
            can see that the code implements the rule, as described above, with a
            few calls to the <c>BinaryTree</c> or <c>Stack</c> methods. The only error
            checking we do in this function is in the <c>else</c> clause where a
            <c>ValueError</c> exception will be raised if we get a token from the vector
            that we do not recognize.</p>
        <p>Now that we have built a parse tree, what can we do with it? As a first
            example, we will write a function to evaluate the parse tree, returning
            the numerical result. To write this function, we will make use of the
            hierarchical nature of the tree. Look back at <xref ref="fig-meparse"/>.
            Recall that we can replace the original tree with the simplified tree
            shown in <xref ref="fig-mesimple"/>. This suggests that we can write an
            algorithm that evaluates a parse tree by recursively evaluating each
            subtree.</p>
        <p>As we have done with past recursive algorithms, we will begin the design
            for the recursive evaluation function by identifying the base case. A
            natural base case for recursive algorithms that operate on trees is to
            check for a leaf node. In a parse tree, the leaf nodes will always be
            operands. Since numerical objects like integers and floating points
            require no further interpretation, the <c>evaluate</c> function can simply
            return the value stored in the leaf node. The recursive step that moves
            the function toward the base case is to call <c>evaluate</c> on both the
            left and the right children of the current node. The recursive call
            effectively moves us down the tree, toward a leaf node.</p>
        <p>To put the results of the two recursive calls together, we can simply
            apply the operator stored in the parent node to the results returned
            from evaluating both children. In the example from <xref ref="fig-mesimple"/>
            we see that the two children of the root evaluate to themselves, namely
            10 and 3. Applying the multiplication operator gives us a final result
            of 30.</p>
        <p>The code for a recursive <c>evaluate</c> function is shown in
            <xref ref="lst-eval"/>. First, we obtain references to the left and the
            right children of the current node. If both the left and right children
            evaluate to <c>None</c>, then we know that the current node is really a
            leaf node. This check is on line 7. If the current node is not
            a leaf node, look up the operator in the current node and apply it to
            the results from recursively evaluating the left and right children.</p>
        <p>To implement the arithmetic, we use a dictionary with the keys <c>'+', '-', '*'</c>, and
            <c>'/'</c>. The values stored in the dictionary are functions from C++'s
            operator module. The operator module provides us with the functional
            versions of many commonly used operators. When we look up an operator in
            the dictionary, the corresponding function object is retrieved. Since
            the retrieved object is a function, we can call it in the usual way
            <c>function(param1,param2)</c>. So the lookup <c>opers['+'](2,2)</c> is
            equivalent to <c>operator.add(2,2)</c>.</p>
        
        <p xml:id="trees_lst-eval" names="lst_eval"><term>Listing 1</term></p>
        <program language="cpp"><input>
class Operator {
    public:
        int add(int x, int y){
            return x + y;
        }

        int sub(int x, int y){
            return x - y;
        }

        int mul(int x, int y){
            return x * y;
        }

        int div(int x, int y){
            return x / y;
        }
};

int to_int(string str) {
    stringstream convert(str);
    int x = 0;
    convert &gt;&gt; x;
    return x;
}

string to_string(int num) {
    string str;
    ostringstream convert;
    convert &lt;&lt; num;
    str = convert.str();
    return str;
}

string evaluate(BinaryTree *parseTree) {
    Operator Oper;

    BinaryTree *leftC = parseTree-&gt;getLeftChild();
    BinaryTree *rightC = parseTree-&gt;getRightChild();

    if (leftC &amp;&amp; rightC) {
        if (parseTree-&gt;getRootVal() == "+") {
            return to_string(Oper.add(to_int(evaluate(leftC)), to_int(evaluate(rightC))));
        } else if (parseTree-&gt;getRootVal() == "-") {
            return to_string(Oper.sub(to_int(evaluate(leftC)), to_int(evaluate(rightC))));
        } else if (parseTree-&gt;getRootVal() == "*") {
            return to_string(Oper.mul(to_int(evaluate(leftC)), to_int(evaluate(rightC))));
        } else {
            return to_string(Oper.div(to_int(evaluate(leftC)), to_int(evaluate(rightC))));
        }
    } else {
        return parseTree-&gt;getRootVal();
    }
}

int main(){

    return 0;
}
</input></program>
        <program language="Python"><input>
def evaluate(parseTree):
    opers = {'+':operator.add, '-':operator.sub, '*':operator.mul, '/':operator.truediv}

    leftC = parseTree.getLeftChild()
    rightC = parseTree.getRightChild()

    if leftC and rightC:
        fn = opers[parseTree.getRootVal()]
        return fn(evaluate(leftC),evaluate(rightC))
    else:
        return parseTree.getRootVal()
</input></program>
        <p>Finally, we will trace the <c>evaluate</c> function on the parse tree we
            created in <xref ref="fig-bldexpstep"/>. When we first call <c>evaluate</c>, we
            pass the root of the entire tree as the parameter <c>parseTree</c>. Then we
            obtain references to the left and right children to make sure they
            exist. The recursive call takes place on line 9. We begin
            by looking up the operator in the root of the tree, which is <c>'+'</c>.
            The <c>'+'</c> operator maps to the <c>operator.add</c> function call, which
            takes two parameters. As usual for a C++ function call, the first
            thing C++ does is to evaluate the parameters that are passed to the
            function. In this case both parameters are recursive function calls to
            our <c>evaluate</c> function. Using left-to-right evaluation, the first
            recursive call goes to the left. In the first recursive call the
            <c>evaluate</c> function is given the left subtree. We find that the node
            has no left or right children, so we are in a leaf node. When we are in
            a leaf node we just return the value stored in the leaf node as the
            result of the evaluation. In this case we return the integer 3.</p>
        <p>At this point we have one parameter evaluated for our top-level call to
            <c>operator.add</c>. But we are not done yet. Continuing the left-to-right
            evaluation of the parameters, we now make a recursive call to evaluate
            the right child of the root. We find that the node has both a left and a
            right child so we look up the operator stored in this node, <c>'*'</c>, and
            call this function using the left and right children as the parameters.
            At this point you can see that both recursive calls will be to leaf
            nodes, which will evaluate to the integers four and five respectively.
            With the two parameters evaluated, we return the result of
            <c>operator.mul(4,5)</c>. At this point we have evaluated the operands for
            the top level <c>'+'</c> operator and all that is left to do is finish the
            call to <c>operator.add(3,20)</c>. The result of the evaluation of the
            entire expression tree for <m>(3 + (4 * 5))</m> is 23.</p>
<reading-questions xml:id="rq-parse-tree">
    <title>Reading Question</title>
    

<exercise label="drawParseTree">
    <statement>
        <p>Take a moment and draw the parse tree for the expression (2*12/6+3)-17+2*0.
            You do not need to write anything here.</p>

    </statement>
</exercise>
</reading-questions> 
    </section>
<|MERGE_RESOLUTION|>--- conflicted
+++ resolved
@@ -15,7 +15,6 @@
             sentence. Representing a sentence as a tree structure allows us to work
             with the individual parts of the sentence by using subtrees.</p>
         
-<<<<<<< HEAD
         <figure align="center" xml:id="fig-meparse">
             <caption>Parse Tree for <m>((7+3)*(5-2))</m></caption>
                 <image source="Trees/meParse.png" width="50%">
@@ -23,9 +22,6 @@
                 </image>
             </figure>
 
-=======
-        <figure align="center" xml:id="fig-meparse"><caption xmlns:c="https://www.sphinx-doc.org/" xmlns:changeset="https://www.sphinx-doc.org/" xmlns:citation="https://www.sphinx-doc.org/" xmlns:cpp="https://www.sphinx-doc.org/" xmlns:index="https://www.sphinx-doc.org/" xmlns:js="https://www.sphinx-doc.org/" xmlns:math="https://www.sphinx-doc.org/" xmlns:py="https://www.sphinx-doc.org/" xmlns:rst="https://www.sphinx-doc.org/" xmlns:std="https://www.sphinx-doc.org/">Figure 2: Parse Tree for <m>((7+3)*(5-2))</m></caption><image source="Trees/Figures/meParse.png" width="50%" alt="image"/></figure>
->>>>>>> ba5674db
         <p>We can also represent a mathematical expression such as
             <m>((7 + 3) * (5 - 2))</m> as a parse tree, as shown in
             <xref ref="fig-meparse"/>. We have already looked at fully parenthesized
@@ -43,7 +39,7 @@
             in the children. Applying this replacement procedure gives us the
             simplified tree shown in <xref ref="fig-mesimple"/>.</p>
         
-<<<<<<< HEAD
+
 
         <figure align="center" xml:id="fig-mesimple">
             <caption>A Simplified Parse Tree for <m>((7+3)*(5-2))</m></caption>
@@ -52,10 +48,6 @@
                 </image>
             </figure>
 
-
-=======
-        <figure align="center" xml:id="id3"><caption xmlns:c="https://www.sphinx-doc.org/" xmlns:changeset="https://www.sphinx-doc.org/" xmlns:citation="https://www.sphinx-doc.org/" xmlns:cpp="https://www.sphinx-doc.org/" xmlns:index="https://www.sphinx-doc.org/" xmlns:js="https://www.sphinx-doc.org/" xmlns:math="https://www.sphinx-doc.org/" xmlns:py="https://www.sphinx-doc.org/" xmlns:rst="https://www.sphinx-doc.org/" xmlns:std="https://www.sphinx-doc.org/">Figure 3: A Simplified Parse Tree for <m>((7+3)*(5-2))</m></caption><image source="Trees/Figures/meSimple.png" width="50%" alt="image"/></figure>
->>>>>>> ba5674db
         <p>In the rest of this section we are going to examine parse trees in more
             detail. In particular we will look at</p>
         <p><ul>
