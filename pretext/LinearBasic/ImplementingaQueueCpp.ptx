--- conflicted
+++ resolved
@@ -87,17 +87,10 @@
         </input>
     </program>
             </TabNode>
-<<<<<<< HEAD
         <reading-questions xml:id="rqs-implementing-queue">
             <title>
    Reading Question
             </title>
-       
-=======
-        <note>
-            <title>Self Check</title>
-
->>>>>>> bfa48851
     <exercise label="queue_1">
         <statement>
 
