--- conflicted
+++ resolved
@@ -619,14 +619,7 @@
             <subsubsection xml:id="introduction_id1">
                 <title>Matching</title>
 
-<<<<<<< HEAD
-                <exercise ><TabNode tabname="C++" tabnode_options="{'subchapter': 'CollectionData', 'chapter': 'Introduction', 'basecourse': 'cppds', 'optional': '', 'optclass': '', 'tabname': 'C++'}">
-=======
-<exercise label="matching_strings">
-    <statement><p> Match the String operations with their corresponding explination.</p></statement>
-    <feedback><p>Feedback shows incorrect matches.</p></feedback>
-<matches><match order="1"><premise>[ ]</premise><response>Accesses value of an element.</response></match><match order="10"><premise>find</premise><response> Returns the index of the first occurrence of item.</response></match><match order="2"><premise>=</premise><response> Assigns value to an element.</response></match><match order="3"><premise>push_back</premise><response>Adjoins a character to the end of the string.</response></match><match order="4"><premise>pop_back</premise><response>Removes the last character from the end of the string.</response></match><match order="5"><premise>insert</premise><response>Injects a string at a specific index.</response></match><match order="6"><premise>erase</premise><response>Deletes an element from one index to another.</response></match><match order="7"><premise>size</premise><response>Returns the capacity of the string.</response></match><match order="8"><premise>+</premise><response>connects strings.</response></match><match order="9"><premise>append</premise><response>Adjoins a string to the end of the string.</response></match></matches></exercise>                <TabNode tabname="C++" tabnode_options="{'subchapter': 'CollectionData', 'chapter': 'Introduction', 'basecourse': 'cppds', 'optional': '', 'optclass': '', 'tabname': 'C++'}">
->>>>>>> bfa48851
+<exercise ><TabNode tabname="C++" tabnode_options="{'subchapter': 'CollectionData', 'chapter': 'Introduction', 'basecourse': 'cppds', 'optional': '', 'optclass': '', 'tabname': 'C++'}">
 
     <program xml:id="introstring_cpp" interactive="activecode" language="cpp">
         <input>
