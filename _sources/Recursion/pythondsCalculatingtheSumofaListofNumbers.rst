vector..  Copyright (C)  Brad Miller, David Ranum
    This work is licensed under the Creative Commons Attribution-NonCommercial-ShareAlike 4.0 International License. To view a copy of this license, visit http://creativecommons.org/licenses/by-nc-sa/4.0/.


Calculating the Sum of a Vector of Numbers
<<<<<<< HEAD
----------------------------------------
=======
------------------------------------------
>>>>>>> 77acb90e

We will begin our investigation with a simple problem that you already
know how to solve without using recursion. Suppose that you want to
calculate the sum of a vector of numbers such as:
:math:`[1, 3, 5, 7, 9]`. An iterative function that computes the sum
<<<<<<< HEAD
is shown in :ref:`ActiveCode 1 <lst_itsum>`. The function uses an accumulator variable
=======
is shown in :ref:`ActiveCode 1 <lst_itsumcpp>`. The function uses an accumulator variable
>>>>>>> 77acb90e
(``theSum``) to compute a running total of all the numbers in the vector
by starting with :math:`0` and adding each number in the vector.

.. tabbed:: change_this

  .. tab:: C++

    .. activecode:: lst_itsumcpp
      :caption: Iterative Summation C++
      :language: cpp

      #include <iostream>
      using namespace std;

      int vectsum(int numVect[]){
          int theSum = 0;
          for (int i = 0; i < 5; i++){
              theSum += numVect[i];
          }
          return theSum;
      }

      int main() {
          int numVect[5] = {1,3,5,7,9};
          cout << vectsum(numVect) << endl;
      return 0;
      }

  .. tab:: Python

    .. activecode:: lst_itsumpy
       :caption: Iterative Summation Python

       def listsum(numList):
           theSum = 0
           for i in numList:
               theSum = theSum + i
           return theSum

       print(listsum([1,3,5,7,9]))

Pretend for a minute that you do not have ``while`` loops or ``for``
loops. How would you compute the sum of a vector of numbers? If you were a
mathematician you might start by recalling that addition is a function
that is defined for two parameters, a pair of numbers. To redefine the
problem from adding a vector to adding pairs of numbers, we could rewrite
the vector as a fully parenthesized expression. Such an expression looks
like this:

.. math::

    ((((1 + 3) + 5) + 7) + 9)

We can also parenthesize
the expression the other way around,

.. math::

     (1 + (3 + (5 + (7 + 9))))

Notice that the innermost set of
parentheses, :math:`(7 + 9)`, is a problem that we can solve without a
loop or any special constructs. In fact, we can use the following
sequence of simplifications to compute a final sum.

.. math::

    total = \  (1 + (3 + (5 + (7 + 9)))) \\
    total = \  (1 + (3 + (5 + 16))) \\
    total = \  (1 + (3 + 21)) \\
    total = \  (1 + 24) \\
    total = \  25


How can we take this idea and turn it into a C++ program? First,
let’s restate the sum problem in terms of C++ arrays. We might say the
the sum of the vector ``numVect`` is the sum of the first element of the
vector (``numVect[0]``), and the sum of the numbers in the rest of the array (``numVect.erase(numVect.begin()+0)``).


In this equation :math:`first(numVect)` returns the first element of
the array and :math:`rest(numVect)` returns an array of everything but
the first element. This is easily expressed in C++ as shown in
<<<<<<< HEAD
:ref:`ActiveCode 2 <lst_recsum>`.

.. tabbed:: change_this

  .. tab:: C++

    .. activecode:: lst_recsumcpp
       :caption: Recursion Summation C++
       :language: cpp

       #include <iostream>
       #include <vector>
       using namespace std;

       int vectsum(vector<int> numVect){
           if (numVect.size() <= 1){
               return numVect[0];
           }
           else {
               cout << numVect[0] << endl;
               return numVect[0] + vectsum(numVect.erase(numVect.begin()+0));
           }
       }

       int main() {
           vector<int> numVect = {1,3,5,7,9};
           cout << vectsum(numVect) << endl;
           return 0;
       }

=======
:ref:`ActiveCode 2 <lst_recsumcpp>`.

.. tabbed:: change_this

  .. tab:: C++

    .. activecode:: lst_recsumcpp
       :caption: Recursion Summation C++
       :language: cpp

       #include <iostream>
       #include <vector>
       using namespace std;

       int vectsum(vector<int> numVect){
           if (numVect.size() <= 1){
               return numVect[0];
           }
           else {
               vector<int> slice(numVect.begin()+1, numVect.begin()+numVect.size());
               return numVect[0] + vectsum(slice);
           }
       }

       int main() {
           vector<int> numVect = {1,3,5,7,9};
           cout << vectsum(numVect) << endl;

           return 0;
       }

>>>>>>> 77acb90e
  .. tab:: Python

    .. activecode:: lst_recsumpy
       :caption: Recursion Summation Python

       def listsum(numList):
          if len(numList) == 1:
               return numList[0]
          else:
               return numList[0] + listsum(numList[1:])

       print(listsum([1,3,5,7,9]))

There are a few key ideas in this listing to look at. First, on line 2 we are checking to see if the vector is one element long. This
check is crucial and is our escape clause from the function. The sum of
a vector of length 1 is trivial; it is just the number in the vector.
Second, on line 5 our function calls itself! This is the
reason that we call the ``vectsum`` algorithm recursive. A recursive
function is a function that calls itself.

:ref:`Figure 1 <fig_recsumin>` shows the series of **recursive calls** that are
needed to sum the vector :math:`[1, 3, 5, 7, 9]`. You should think of
this series of calls as a series of simplifications. Each time we make a
recursive call we are solving a smaller problem, until we reach the
point where the problem cannot get any smaller.

.. _fig_recsumin:

.. figure:: Figures/sumlistIn.png
   :align: center
   :alt: image


   Figure 1: Series of Recursive Calls Adding a List of Numbers

When we reach the point where the problem is as simple as it can get, we
begin to piece together the solutions of each of the small problems
until the initial problem is solved. :ref:`Figure 2 <fig_recsumout>` shows the
additions that are performed as ``vectsum`` works its way backward
through the series of calls. When ``vectsum`` returns from the topmost
problem, we have the solution to the whole problem.

.. _fig_recsumout:

.. figure:: Figures/sumlistOut.png
   :align: center
   :alt: image

   Figure2: Series of Recursive Returns from Adding a List of Numbers<|MERGE_RESOLUTION|>--- conflicted
+++ resolved
@@ -3,21 +3,13 @@
 
 
 Calculating the Sum of a Vector of Numbers
-<<<<<<< HEAD
-----------------------------------------
-=======
 ------------------------------------------
->>>>>>> 77acb90e
 
 We will begin our investigation with a simple problem that you already
 know how to solve without using recursion. Suppose that you want to
 calculate the sum of a vector of numbers such as:
 :math:`[1, 3, 5, 7, 9]`. An iterative function that computes the sum
-<<<<<<< HEAD
-is shown in :ref:`ActiveCode 1 <lst_itsum>`. The function uses an accumulator variable
-=======
 is shown in :ref:`ActiveCode 1 <lst_itsumcpp>`. The function uses an accumulator variable
->>>>>>> 77acb90e
 (``theSum``) to compute a running total of all the numbers in the vector
 by starting with :math:`0` and adding each number in the vector.
 
@@ -101,38 +93,6 @@
 In this equation :math:`first(numVect)` returns the first element of
 the array and :math:`rest(numVect)` returns an array of everything but
 the first element. This is easily expressed in C++ as shown in
-<<<<<<< HEAD
-:ref:`ActiveCode 2 <lst_recsum>`.
-
-.. tabbed:: change_this
-
-  .. tab:: C++
-
-    .. activecode:: lst_recsumcpp
-       :caption: Recursion Summation C++
-       :language: cpp
-
-       #include <iostream>
-       #include <vector>
-       using namespace std;
-
-       int vectsum(vector<int> numVect){
-           if (numVect.size() <= 1){
-               return numVect[0];
-           }
-           else {
-               cout << numVect[0] << endl;
-               return numVect[0] + vectsum(numVect.erase(numVect.begin()+0));
-           }
-       }
-
-       int main() {
-           vector<int> numVect = {1,3,5,7,9};
-           cout << vectsum(numVect) << endl;
-           return 0;
-       }
-
-=======
 :ref:`ActiveCode 2 <lst_recsumcpp>`.
 
 .. tabbed:: change_this
@@ -164,7 +124,6 @@
            return 0;
        }
 
->>>>>>> 77acb90e
   .. tab:: Python
 
     .. activecode:: lst_recsumpy
