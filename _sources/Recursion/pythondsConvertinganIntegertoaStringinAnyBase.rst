 ..  Copyright (C)  Brad Miller, David Ranum
    This work is licensed under the Creative Commons Attribution-NonCommercial-ShareAlike 4.0 International License. To view a copy of this license, visit http://creativecommons.org/licenses/by-nc-sa/4.0/.


Converting an Integer to a String in Any Base
---------------------------------------------

Suppose you want to convert an integer to a string in some base between
binary and hexadecimal. For example, convert the integer 10 to its
string representation in decimal as ``"10"``, or to its string
representation in binary as ``"1010"``. While there are many algorithms
to solve this problem, including the algorithm discussed in the stack
section, the recursive formulation of the problem is very
elegant.

Let’s look at a concrete example using base 10 and the number 769.
Suppose we have a sequence of characters corresponding to the first 10
digits, like ``convString = "0123456789"``. It is easy to convert a
number less than 10 to its string equivalent by looking it up in the
sequence. For example, if the number is 9, then the string is
``convString[9]`` or ``"9"``. If we can arrange to break up the number
769 into three single-digit numbers, 7, 6, and 9, then converting it to
a string is simple. A number less than 10 sounds like a good base case.

Knowing what our base is suggests that the overall algorithm will
involve three components:

#. Reduce the original number to a series of single-digit numbers.

#. Convert the single digit-number to a string using a lookup.

#. Concatenate the single-digit strings together to form the final
   result.

The next step is to figure out how to change state and make progress
toward the base case. Since we are working with an integer, let’s
consider what mathematical operations might reduce a number. The most
likely candidates are division and subtraction. While subtraction might
work, it is unclear what we should subtract from what. Integer division
with remainders gives us a clear direction. Let’s look at what happens
if we divide a number by the base we are trying to convert to.

Using integer division to divide 769 by 10, we get 76 with a remainder
of 9. This gives us two good results. First, the remainder is a number
less than our base that can be converted to a string immediately by
lookup. Second, we get a number that is smaller than our original and
moves us toward the base case of having a single number less than our
base. Now our job is to convert 76 to its string representation. Again
we will use integer division plus remainder to get results of 7 and 6
respectively. Finally, we have reduced the problem to converting 7,
which we can do easily since it satisfies the base case condition of
:math:`n < base`, where :math:`base = 10`. The series of operations
we have just performed is illustrated in :ref:`Figure 3 <fig_tostr>`. Notice that
the numbers we want to remember are in the remainder boxes along the
right side of the diagram.

.. _fig_tostr:

.. figure:: Figures/toStr.png
   :align: center
   :alt: image

   Figure 3: Converting an Integer to a String in Base 10

:ref:`ActiveCode 1 <lst_rectostrcpp>` shows the Python code that implements the algorithm
outlined above for any base between 2 and 16.

.. tabbed:: Int To String

  .. tab:: C++

    .. activecode:: lst_rectostrcpp
       :caption: Recursively Converting from  Integer to String
       :language: cpp

       #include <iostream>
       #include <string>
       using namespace std;

       string toStr(int n, int base) {
           string convertString = "0123456789ABCDEF";
           if (n < base) {
               return string(1, convertString[n]); // converts char to string, and returns it
           } else {
               return toStr(n/base, base) + convertString[n%base];
           }
       }

       int main() {
         cout << toStr(1453, 16);
       }


  .. tab:: Python

    .. activecode:: lst_rectostrpy
       :caption: Recursively Converting from Integer to String

       def toStr(n,base):
          convertString = "0123456789ABCDEF"
          if n < base:
             return convertString[n]
          else:
             return toStr(n//base,base) + convertString[n%base]

       print(toStr(1453,16))


Notice that in line 7 we check for the base case where ``n``
is less than the base we are converting to. When we detect the base
case, we stop recursing and simply return the string from the
``convertString`` sequence. In line 10 we satisfy both the
second and third laws–by making the recursive call and by reducing the
problem size–using division.

Let’s trace the algorithm again; this time we will convert the number 10
to its base 2 string representation (``"1010"``).

.. _fig_tostr2:

.. figure:: Figures/toStrBase2.png
   :align: center
   :alt: image

   Figure 4: Converting the Number 10 to its Base 2 String Representation

:ref:`Figure 4 <fig_tostr2>` shows that we get the results we are looking for,
but it looks like the digits are in the wrong order. The algorithm works
correctly because we make the recursive call first on line
6, then we add the string representation of the remainder.
If we reversed returning the ``convertString`` lookup and returning the
``toStr`` call, the resulting string would be backward! But by delaying
the concatenation operation until after the recursive call has returned,
we get the result in the proper order. This should remind you of our
discussion of stacks back in the previous chapter.

.. admonition:: Self Check

   Write a function that takes a string as a parameter and returns a new string that is the reverse of the old string.

<<<<<<< HEAD
    .. actex:: recursion_sc_1
=======
    .. actex:: recursion_sc_1cpp
>>>>>>> 77acb90e
       :nocodelens:

       #include <iostream>
       #include test
       #include <string>

       string reverse(s){
           return s;
       }

       testEqual(reverse("hello"),"olleh");
       testEqual(reverse("l"),"l");
       testEqual(reverse("follow"),"wollof");
       testEqual(reverse(""),"");

<<<<<<< HEAD
    .. actex:: recursion_sc_1
=======
    .. actex:: recursion_sc_1py
>>>>>>> 77acb90e
       :nocodelens:

       from test import testEqual
       def reverse(s):
           return s

       testEqual(reverse("hello"),"olleh")
       testEqual(reverse("l"),"l")
       testEqual(reverse("follow"),"wollof")
       testEqual(reverse(""),"")


   Write a function that takes a string as a parameter and returns True if the string is a palindrome, False otherwise.  Remember that a string is a palindrome if it is spelled the same both forward and backward.  For example:  radar is a palindrome.  for bonus points palindromes can also be phrases, but you need to remove the spaces and punctuation before checking.  for example:  madam i'm adam  is a palindrome.  Other fun palindromes include:

   * kayak
   * aibohphobia
   * Live not on evil
   * Reviled did I live, said I, as evil I did deliver
   * Go hang a salami; I'm a lasagna hog.
   * Able was I ere I saw Elba
   * Kanakanak --  a town in Alaska
   * Wassamassaw -- a town in South Dakota


<<<<<<< HEAD
    .. actex:: recursion_sc_2
=======
    .. actex:: recursion_sc_2cpp
>>>>>>> 77acb90e
       :nocodelens:

       #include <iostream>
       #include <string>
       #inlude test

       string removeWhite(s) {
           return s;
       }

       bool isPal(s) {
           return false;
       }

       testEqual(isPal(removeWhite("x")),true);
       testEqual(isPal(removeWhite("radar")),true);
       testEqual(isPal(removeWhite("hello")),false);
       testEqual(isPal(removeWhite("")),true);
       testEqual(isPal(removeWhite("hannah")),true);
       testEqual(isPal(removeWhite("madam i'm adam")),true);


<<<<<<< HEAD
    .. actex:: recursion_sc_2
=======
    .. actex:: recursion_sc_2py
>>>>>>> 77acb90e
       :nocodelens:

       from test import testEqual
       def removeWhite(s):
           return s

       def isPal(s):
           return False

       testEqual(isPal(removeWhite("x")),True)
       testEqual(isPal(removeWhite("radar")),True)
       testEqual(isPal(removeWhite("hello")),False)
       testEqual(isPal(removeWhite("")),True)
       testEqual(isPal(removeWhite("hannah")),True)
       testEqual(isPal(removeWhite("madam i'm adam")),True)<|MERGE_RESOLUTION|>--- conflicted
+++ resolved
@@ -138,11 +138,7 @@
 
    Write a function that takes a string as a parameter and returns a new string that is the reverse of the old string.
 
-<<<<<<< HEAD
-    .. actex:: recursion_sc_1
-=======
     .. actex:: recursion_sc_1cpp
->>>>>>> 77acb90e
        :nocodelens:
 
        #include <iostream>
@@ -158,11 +154,7 @@
        testEqual(reverse("follow"),"wollof");
        testEqual(reverse(""),"");
 
-<<<<<<< HEAD
-    .. actex:: recursion_sc_1
-=======
     .. actex:: recursion_sc_1py
->>>>>>> 77acb90e
        :nocodelens:
 
        from test import testEqual
@@ -187,11 +179,7 @@
    * Wassamassaw -- a town in South Dakota
 
 
-<<<<<<< HEAD
-    .. actex:: recursion_sc_2
-=======
     .. actex:: recursion_sc_2cpp
->>>>>>> 77acb90e
        :nocodelens:
 
        #include <iostream>
@@ -214,11 +202,7 @@
        testEqual(isPal(removeWhite("madam i'm adam")),true);
 
 
-<<<<<<< HEAD
-    .. actex:: recursion_sc_2
-=======
     .. actex:: recursion_sc_2py
->>>>>>> 77acb90e
        :nocodelens:
 
        from test import testEqual
