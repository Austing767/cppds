 ..  Copyright (C)  Brad Miller, David Ranum
    This work is licensed under the Creative Commons Attribution-NonCommercial-ShareAlike 4.0 International License. To view a copy of this license, visit http://creativecommons.org/licenses/by-nc-sa/4.0/.


Converting an Integer to a String in Any Base
---------------------------------------------

Suppose you want to convert an integer to a string in some base between
binary and hexadecimal. For example, convert the integer 10 to its
string representation in decimal as ``"10"``, or to its string
representation in binary as ``"1010"``. While there are many algorithms
to solve this problem, including the algorithm discussed in the stack
section, the recursive formulation of the problem is very
elegant.

Let’s look at a concrete example using base 10 and the number 769.
Suppose we have a sequence of characters corresponding to the first 10
digits, like ``convString = "0123456789"``. It is easy to convert a
number less than 10 to its string equivalent by looking it up in the
sequence. For example, if the number is 9, then the string is
``convString[9]`` or ``"9"``. If we can arrange to break up the number
769 into three single-digit numbers, 7, 6, and 9, then converting it to
a string is simple. A number less than 10 sounds like a good base case.

Knowing what our base is suggests that the overall algorithm will
involve three components:

#. Reduce the original number to a series of single-digit numbers.

#. Convert the single digit-number to a string using a lookup.

#. Concatenate the single-digit strings together to form the final
   result.

The next step is to figure out how to change state and make progress
toward the base case. Since we are working with an integer, let’s
consider what mathematical operations might reduce a number. The most
likely candidates are division and subtraction. While subtraction might
work, it is unclear what we should subtract from what. Integer division
with remainders gives us a clear direction. Let’s look at what happens
if we divide a number by the base we are trying to convert to.

Using integer division to divide 769 by 10, we get 76 with a remainder
of 9. This gives us two good results. First, the remainder is a number
less than our base that can be converted to a string immediately by
lookup. Second, we get a number that is smaller than our original and
moves us toward the base case of having a single number less than our
base. Now our job is to convert 76 to its string representation. Again
we will use integer division plus remainder to get results of 7 and 6
respectively. Finally, we have reduced the problem to converting 7,
which we can do easily since it satisfies the base case condition of
:math:`n < base`, where :math:`base = 10`. The series of operations
we have just performed is illustrated in :ref:`Figure 3 <fig_tostr>`. Notice that
the numbers we want to remember are in the remainder boxes along the
right side of the diagram.

.. _fig_tostr:

.. figure:: Figures/toStr.png
   :align: center
   :alt: image

   Figure 3: Converting an Integer to a String in Base 10

:ref:`ActiveCode 1 <lst_rectostrcpp>` shows the Python code that implements the algorithm
outlined above for any base between 2 and 16.

.. tabbed:: Int To String

  .. tab:: C++

<<<<<<< HEAD
    .. activecode:: lst_rectostr
      :caption: Recursively Converting from Integer to String
      :language: cpp

      #include <iostream>
      #include <string>
      using namespace std;

      string toStr(int n, int base) {
          string convertString = "0123456789ABCDEF";
          if (n < base) {
              return string(1, convertString[n]); // converts char to string, and returns it
          } else {
              return toStr(n/base, base) + convertString[n%base];
          }
      }

      int main() {
        cout << toStr(1453, 16);
      }
=======
    .. activecode:: lst_rectostrcpp
       :caption: Recursively Converting from  Integer to String
       :language: cpp

       #include <iostream>
       #include <string>
       using namespace std;

       string toStr(int n, int base) {
           string convertString = "0123456789ABCDEF";
           if (n < base) {
               return string(1, convertString[n]); // converts char to string, and returns it
           } else {
               return toStr(n/base, base) + convertString[n%base];
           }
       }

       int main() {
         cout << toStr(1453, 16);
       }
>>>>>>> 2ecc80b7


  .. tab:: Python

<<<<<<< HEAD
    .. activecode:: lst_rectostr
=======
    .. activecode:: lst_rectostrpy
>>>>>>> 2ecc80b7
       :caption: Recursively Converting from Integer to String

       def toStr(n,base):
          convertString = "0123456789ABCDEF"
          if n < base:
             return convertString[n]
          else:
             return toStr(n//base,base) + convertString[n%base]

       print(toStr(1453,16))


Notice that in line 7 we check for the base case where ``n``
is less than the base we are converting to. When we detect the base
case, we stop recursing and simply return the string from the
``convertString`` sequence. In line 10 we satisfy both the
second and third laws–by making the recursive call and by reducing the
problem size–using division.

Let’s trace the algorithm again; this time we will convert the number 10
to its base 2 string representation (``"1010"``).

.. _fig_tostr2:

.. figure:: Figures/toStrBase2.png
   :align: center
   :alt: image

   Figure 4: Converting the Number 10 to its Base 2 String Representation

:ref:`Figure 4 <fig_tostr2>` shows that we get the results we are looking for,
but it looks like the digits are in the wrong order. The algorithm works
correctly because we make the recursive call first on line
6, then we add the string representation of the remainder.
If we reversed returning the ``convertString`` lookup and returning the
``toStr`` call, the resulting string would be backward! But by delaying
the concatenation operation until after the recursive call has returned,
we get the result in the proper order. This should remind you of our
discussion of stacks back in the previous chapter.

.. admonition:: Self Check

   Write a function that takes a string as a parameter and returns a new string that is the reverse of the old string.

    .. actex:: recursion_sc_1cpp
       :nocodelens:

       #include <iostream>
       #include test
       #include <string>

       string reverse(s){
           return s;
       }

       testEqual(reverse("hello"),"olleh");
       testEqual(reverse("l"),"l");
       testEqual(reverse("follow"),"wollof");
       testEqual(reverse(""),"");

    .. actex:: recursion_sc_1py
       :nocodelens:

       from test import testEqual
       def reverse(s):
           return s

       testEqual(reverse("hello"),"olleh")
       testEqual(reverse("l"),"l")
       testEqual(reverse("follow"),"wollof")
       testEqual(reverse(""),"")

<<<<<<< HEAD
      #include <iostream>
      #include test
      #include <string>

      string reverse(s){
          return s;
      }

      testEqual(reverse("hello"),"olleh");
      testEqual(reverse("l"),"l");
      testEqual(reverse("follow"),"wollof");
      testEqual(reverse(""),"");

   .. actex:: recursion_sc_1
      :nocodelens:

      from test import testEqual
      def reverse(s):
          return s

      testEqual(reverse("hello"),"olleh")
      testEqual(reverse("l"),"l")
      testEqual(reverse("follow"),"wollof")
      testEqual(reverse(""),"")
=======
>>>>>>> 2ecc80b7


   Write a function that takes a string as a parameter and returns True if the string is a palindrome, False otherwise.  Remember that a string is a palindrome if it is spelled the same both forward and backward.  For example:  radar is a palindrome.  for bonus points palindromes can also be phrases, but you need to remove the spaces and punctuation before checking.  for example:  madam i'm adam  is a palindrome.  Other fun palindromes include:

   * kayak
   * aibohphobia
   * Live not on evil
   * Reviled did I live, said I, as evil I did deliver
   * Go hang a salami; I'm a lasagna hog.
   * Able was I ere I saw Elba
   * Kanakanak --  a town in Alaska
   * Wassamassaw -- a town in South Dakota


<<<<<<< HEAD
   .. actex:: recursion_sc_2
      :nocodelens:

      #include <iostream>
      #include <string>
      #inlude test

      string removeWhite(s) {
          return s;
      }

      bool isPal(s) {
          return false;
      }

      testEqual(isPal(removeWhite("x")),true);
      testEqual(isPal(removeWhite("radar")),true);
      testEqual(isPal(removeWhite("hello")),false);
      testEqual(isPal(removeWhite("")),true);
      testEqual(isPal(removeWhite("hannah")),true);
      testEqual(isPal(removeWhite("madam i'm adam")),true);


   .. actex:: recursion_sc_2
      :nocodelens:

      from test import testEqual
      def removeWhite(s):
          return s

      def isPal(s):
          return False

      testEqual(isPal(removeWhite("x")),True)
      testEqual(isPal(removeWhite("radar")),True)
      testEqual(isPal(removeWhite("hello")),False)
      testEqual(isPal(removeWhite("")),True)
      testEqual(isPal(removeWhite("hannah")),True)
      testEqual(isPal(removeWhite("madam i'm adam")),True)
=======
    .. actex:: recursion_sc_2cpp
       :nocodelens:

       #include <iostream>
       #include <string>
       #inlude test

       string removeWhite(s) {
           return s;
       }

       bool isPal(s) {
           return false;
       }

       testEqual(isPal(removeWhite("x")),true);
       testEqual(isPal(removeWhite("radar")),true);
       testEqual(isPal(removeWhite("hello")),false);
       testEqual(isPal(removeWhite("")),true);
       testEqual(isPal(removeWhite("hannah")),true);
       testEqual(isPal(removeWhite("madam i'm adam")),true);


    .. actex:: recursion_sc_2py
       :nocodelens:

       from test import testEqual
       def removeWhite(s):
           return s

       def isPal(s):
           return False

       testEqual(isPal(removeWhite("x")),True)
       testEqual(isPal(removeWhite("radar")),True)
       testEqual(isPal(removeWhite("hello")),False)
       testEqual(isPal(removeWhite("")),True)
       testEqual(isPal(removeWhite("hannah")),True)
       testEqual(isPal(removeWhite("madam i'm adam")),True)
>>>>>>> 2ecc80b7
<|MERGE_RESOLUTION|>--- conflicted
+++ resolved
@@ -69,28 +69,6 @@
 
   .. tab:: C++
 
-<<<<<<< HEAD
-    .. activecode:: lst_rectostr
-      :caption: Recursively Converting from Integer to String
-      :language: cpp
-
-      #include <iostream>
-      #include <string>
-      using namespace std;
-
-      string toStr(int n, int base) {
-          string convertString = "0123456789ABCDEF";
-          if (n < base) {
-              return string(1, convertString[n]); // converts char to string, and returns it
-          } else {
-              return toStr(n/base, base) + convertString[n%base];
-          }
-      }
-
-      int main() {
-        cout << toStr(1453, 16);
-      }
-=======
     .. activecode:: lst_rectostrcpp
        :caption: Recursively Converting from  Integer to String
        :language: cpp
@@ -111,16 +89,11 @@
        int main() {
          cout << toStr(1453, 16);
        }
->>>>>>> 2ecc80b7
 
 
   .. tab:: Python
 
-<<<<<<< HEAD
-    .. activecode:: lst_rectostr
-=======
     .. activecode:: lst_rectostrpy
->>>>>>> 2ecc80b7
        :caption: Recursively Converting from Integer to String
 
        def toStr(n,base):
@@ -193,34 +166,6 @@
        testEqual(reverse("follow"),"wollof")
        testEqual(reverse(""),"")
 
-<<<<<<< HEAD
-      #include <iostream>
-      #include test
-      #include <string>
-
-      string reverse(s){
-          return s;
-      }
-
-      testEqual(reverse("hello"),"olleh");
-      testEqual(reverse("l"),"l");
-      testEqual(reverse("follow"),"wollof");
-      testEqual(reverse(""),"");
-
-   .. actex:: recursion_sc_1
-      :nocodelens:
-
-      from test import testEqual
-      def reverse(s):
-          return s
-
-      testEqual(reverse("hello"),"olleh")
-      testEqual(reverse("l"),"l")
-      testEqual(reverse("follow"),"wollof")
-      testEqual(reverse(""),"")
-=======
->>>>>>> 2ecc80b7
-
 
    Write a function that takes a string as a parameter and returns True if the string is a palindrome, False otherwise.  Remember that a string is a palindrome if it is spelled the same both forward and backward.  For example:  radar is a palindrome.  for bonus points palindromes can also be phrases, but you need to remove the spaces and punctuation before checking.  for example:  madam i'm adam  is a palindrome.  Other fun palindromes include:
 
@@ -234,47 +179,6 @@
    * Wassamassaw -- a town in South Dakota
 
 
-<<<<<<< HEAD
-   .. actex:: recursion_sc_2
-      :nocodelens:
-
-      #include <iostream>
-      #include <string>
-      #inlude test
-
-      string removeWhite(s) {
-          return s;
-      }
-
-      bool isPal(s) {
-          return false;
-      }
-
-      testEqual(isPal(removeWhite("x")),true);
-      testEqual(isPal(removeWhite("radar")),true);
-      testEqual(isPal(removeWhite("hello")),false);
-      testEqual(isPal(removeWhite("")),true);
-      testEqual(isPal(removeWhite("hannah")),true);
-      testEqual(isPal(removeWhite("madam i'm adam")),true);
-
-
-   .. actex:: recursion_sc_2
-      :nocodelens:
-
-      from test import testEqual
-      def removeWhite(s):
-          return s
-
-      def isPal(s):
-          return False
-
-      testEqual(isPal(removeWhite("x")),True)
-      testEqual(isPal(removeWhite("radar")),True)
-      testEqual(isPal(removeWhite("hello")),False)
-      testEqual(isPal(removeWhite("")),True)
-      testEqual(isPal(removeWhite("hannah")),True)
-      testEqual(isPal(removeWhite("madam i'm adam")),True)
-=======
     .. actex:: recursion_sc_2cpp
        :nocodelens:
 
@@ -313,5 +217,4 @@
        testEqual(isPal(removeWhite("hello")),False)
        testEqual(isPal(removeWhite("")),True)
        testEqual(isPal(removeWhite("hannah")),True)
-       testEqual(isPal(removeWhite("madam i'm adam")),True)
->>>>>>> 2ecc80b7
+       testEqual(isPal(removeWhite("madam i'm adam")),True)