..  Copyright (C)  Brad Miller, David Ranum, and Jan Pearce
    This work is licensed under the Creative Commons Attribution-NonCommercial-ShareAlike 4.0 International License. To view a copy of this license, visit http://creativecommons.org/licenses/by-nc-sa/4.0/.


The Three Laws of Recursion
---------------------------

Like the robots of Asimov, all recursive algorithms must obey three
important laws:

<<<<<<< HEAD
   1) A recursive algorithm must have a **base case**.

   2) A recursive algorithm must change its state and move toward the base case.

   3) A recursive algorithm must call itself, recursively.
=======
   #. A recursive algorithm must have a **base case**.

   #. A recursive algorithm must change its state and move toward the base
      case.

   #. A recursive algorithm must call itself, recursively.
>>>>>>> 5bd06649

Let’s look at each one of these laws in more detail and see how it was
used in the ``vectsum`` algorithm. First, a base case is the condition
that allows the algorithm to stop recursing. A base case is typically a
problem that is small enough to solve directly. In the ``vectsum``
algorithm the base case is a list of length 1.

To obey the second law, we must arrange for a change of state that moves
the algorithm toward the base case. A change of state means that some
data that the algorithm is using is modified. Usually the data that
represents our problem gets smaller in some way. In the ``vectsum``
algorithm our primary data structure is a vector, so we must focus our
state-changing efforts on the vector. Since the base case is a list of
length 1, a natural progression toward the base case is to shorten the
vector. This is exactly what happens on line 5 of :ref:`ActiveCode 2 <lst_recsumcpp>` when we call ``vectsum`` with a shorter list.

The final law is that the algorithm must call itself. This is the very
definition of recursion. Recursion is a confusing concept to many
beginning programmers. As a novice programmer, you have learned that
functions are good because you can take a large problem and break it up
into smaller problems. The smaller problems can be solved by writing a
function to solve each problem. When we talk about recursion it may seem
that we are talking ourselves in circles. We have a problem to solve
with a function, but that function solves the problem by calling itself!
But the logic is not circular at all; the logic of recursion is an
elegant expression of solving a problem by breaking it down into a
smaller and easier problems.

In the remainder of this chapter we will look at more examples of
recursion. In each case we will focus on designing a solution to a
problem by using the three laws of recursion.


.. admonition:: Self Check

   .. mchoice:: question_recsimp_1
      :correct: c
      :answer_a: 6
      :answer_b: 5
      :answer_c: 4
      :answer_d: 3
      :feedback_a: There are only five numbers on the vector, the number of recursive calls will not be greater than the size of the vector.
      :feedback_b: The initial call to vectsum is not a recursive call.
      :feedback_c: the first recursive call passes the vector {4,6,8,10}, the second {6,8,10} and so on until [10].
      :feedback_d: This would not be enough calls to cover all the numbers on the vector

      How many recursive calls are made when computing the sum of the vector {2,4,6,8,10}?

   .. mchoice:: question_recsimp_2
      :correct: d
      :answer_a: n == 0
      :answer_b: n == 1
      :answer_c: n &gt;= 0
      :answer_d: n &lt;= 1
      :feedback_a:  Although this would work there are better and slightly more efficient choices. since fact(1) and fact(0) are the same.
      :feedback_b: A good choice, but what happens if you call fact(0)?
      :feedback_c: This base case would be true for all numbers greater than zero so fact of any positive number would be 1.
      :feedback_d: Good, this is the most efficient, and even keeps your program from crashing if you try to compute the factorial of a negative number.

      Suppose you are going to write a recusive function to calculate the factorial of a number.  fact(n) returns n * n-1 * n-2 * ... Where the factorial of zero is defined to be 1.  What would be the most appropriate base case?<|MERGE_RESOLUTION|>--- conflicted
+++ resolved
@@ -8,20 +8,13 @@
 Like the robots of Asimov, all recursive algorithms must obey three
 important laws:
 
-<<<<<<< HEAD
-   1) A recursive algorithm must have a **base case**.
 
-   2) A recursive algorithm must change its state and move toward the base case.
-
-   3) A recursive algorithm must call itself, recursively.
-=======
    #. A recursive algorithm must have a **base case**.
 
    #. A recursive algorithm must change its state and move toward the base
       case.
 
    #. A recursive algorithm must call itself, recursively.
->>>>>>> 5bd06649
 
 Let’s look at each one of these laws in more detail and see how it was
 used in the ``vectsum`` algorithm. First, a base case is the condition
