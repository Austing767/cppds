--- conflicted
+++ resolved
@@ -13,7 +13,6 @@
 
 
 .. tabbed:: change_this
-<<<<<<< HEAD
 
   .. tab:: C++
 
@@ -74,68 +73,6 @@
 
        print(toStr(1453,16))
 
-=======
-
-  .. tab:: C++
-
-    .. activecode:: lst_recstackcpp
-       :caption: Converting an Integer to a String  Using a Stack
-       :language: cpp
-
-       #include <iostream>
-       #include <string>
-       #include <stack>
-       using namespace std;
-
-       stack<char> rStack;
-
-       string toStr(int n, int base) {
-           string convertString = "0123456789ABCDEF";
-           while (n > 0) {
-               if (n < base) {
-                   rStack.push(convertString[n]);
-               } else {
-                   rStack.push(convertString[n % base]);
-               }
-               n = n/base;
-           }
-           string res;
-           while (!rStack.empty()) {
-               res = res + (string(1,  rStack.top()));
-               rStack.pop();
-           }
-           return res;
-       }
-
-       int main() {
-         cout << toStr(1453, 16);
-       }
-
-  .. tab:: Python
-
-    .. activecode:: lst_recstackpy
-       :caption:  Converting an Integer to a String Using a Stack
-
-       from pythonds.basic.stack import Stack
-
-       rStack = Stack()
-
-       def toStr(n,base):
-           convertString = "0123456789ABCDEF"
-           while n > 0:
-               if n < base:
-                   rStack.push(convertString[n])
-               else:
-                   rStack.push(convertString[n % base])
-               n = n // base
-           res = ""
-           while not rStack.isEmpty():
-               res = res + str(rStack.pop())
-           return res
-
-       print(toStr(1453,16))
-
->>>>>>> 77acb90e
 
 Each time we make a call to ``toStr``, we push a character on the stack.
 Returning to the previous example we can see that after the fourth call
@@ -170,11 +107,7 @@
 ``"1"`` on the stack. This return value is then used in place of the
 function call (``toStr(1,2)``) in the expression ``"1" + convertString[2%2]``, which will leave the string ``"10"`` on the top of
 the stack. In this way, the C++ call stack takes the place of the
-<<<<<<< HEAD
-stack we used explicitly in :ref:`Listing 4 <lst_recstack>`. In our list summing
-=======
 stack we used explicitly in :ref:`Listing 4 <lst_recstackcpp>`. In our list summing
->>>>>>> 77acb90e
 example, you can think of the return value on the stack taking the place
 of an accumulator variable.
 
