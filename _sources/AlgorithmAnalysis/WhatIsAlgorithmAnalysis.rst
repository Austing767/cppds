--- conflicted
+++ resolved
@@ -246,7 +246,6 @@
 
   .. tab:: C++
 
-<<<<<<< HEAD
     .. activecode:: active3cpp
         :caption: Summation Without Iteration C++
         :language: cpp
@@ -266,28 +265,6 @@
             cout << sumOfN3(10);
             return 0;
         }
-=======
-    .. activecode:: active3_cpp
-      :caption: Summation Without Iteration C++
-      :language: cpp
-
-      #include <iostream>
-      using namespace std;
-      #include <ctime>
-
-      int sumOfN3(int n){
-          clock_t begin = clock();
-          int sum_n = (n*(n+1))/2;
-          clock_t end = clock();
-          double elapsed_secs = double(end - begin) / CLOCKS_PER_SEC;
-          cout<<"Sum is " << sum_n << " required " << elapsed_secs <<" seconds";
-          return sum_n;
-      }
-      int main(){
-          sumOfN3(10000);
-          return 0;
-      }
->>>>>>> d521ab41
 
 
   .. tab:: Python
