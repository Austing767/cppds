..  Copyright (C)  Brad Miller, David Ranum
    This work is licensed under the Creative Commons Attribution-NonCommercial-ShareAlike 4.0 International License. To view a copy of this license, visit http://creativecommons.org/licenses/by-nc-sa/4.0/.


Hash Tables
------------



The second major C++ data structure is the hash table. As you
probably recall, hash tables differ from arrays in that you can access
items in a hash table by a key rather than a position. Later in this
book you will see that there are many ways to implement a hash table.
The thing that is most important to notice right now is that the get
item and set item operations on a hash table is :math:`O(1)`. Another
important hash table operation is the contains operation. Checking to
see whether a key is in the hash table or not is also :math:`O(1)`.
The efficiency of all hash table operations is summarized in
:ref:`Table 3 <tbl_dictbigo_cpp>`. One important side note on hash table performance
is that the efficiencies we provide in the table below are for average
performance. In some rare cases the contains, get item, and set item
operations can degenerate into :math:`O(n)` performance but we will
get into that in a later chapter when we talk about the different ways
that a hash table could be implemented.

.. _tbl_dictbigo_cpp:

.. table:: **Table 3: Big-O Efficiency of C++ hash table Operations**

    ================== ==================
             operation   Big-O Efficiency
    ================== ==================
                  find               O(1)
                insert               O(1)
                 erase               O(1)
             iteration               O(n)
    ================== ==================



For our last performance experiment we will compare the performance of
the contains operation between arrays and hash tables. In the process we
will confirm that the contains operator for arrays is :math:`O(n)` and
the contains operator for hash tables is :math:`O(1)`. The experiment
we will use to compare the two is simple. We’ll make an array with a range
of numbers in it. Then we will pick numbers at random and check to see
if the numbers are in the array. If our performance tables are correct
the bigger the array the longer it should take to determine if any one
number is contained in the array.

We will repeat the same experiment for a hash table that contains
numbers as the keys. In this experiment we should see that determining
whether or not a number is in the hash table is not only much faster,
but the time it takes to check should remain constant even as the
hash table grows larger.

:ref:`Listing 6 <lst_listvdict_cpp>` implements this comparison. Notice that we are
performing exactly the same operation, ``number in container``. The
difference is that on line 7 ``x`` is array, and on line 9 ``x`` is a
hash table.

.. _lst_listvdict_cpp:

**Listing 6**

# Help Needed with the Code

.. sourcecode:: cpp
    :linenos:

    import timeit
    import random

    for i in range(10000,1000001,20000):
        t = timeit.Timer("random.randrange(%d) in x"%i,
                         "from __main__ import random,x")
        x = list(range(i))
        lst_time = t.timeit(number=1000)
        x = {j:None for j in range(i)}
        d_time = t.timeit(number=1000)
        print("%d,%10.3f,%10.3f" % (i, lst_time, d_time))




:ref:`Figure 4 <fig_listvdict_cpp>` summarizes the results of running
:ref:`Listing 6 <lst_listvdict_cpp>`. You can see that the hash table is consistently
faster. For the smallest array size of 10,000 elements a hash table is
89.4 times faster than an array. For the largest array size of 990,000
elements the hash table is 11,603 times faster! You can also see that
the time it takes for the contains operator on the array grows linearly
with the size of the array. This verifies the assertion that the contains
operator on a list is :math:`O(n)`. It can also be seen that the time
for the contains operator on a hash table is constant even as the
hash table size grows. In fact for a hash table size of 10,000 the
contains operation took 0.004 milliseconds and for the hash table size
of 990,000 it also took 0.004 milliseconds.

.. _fig_listvdict_cpp:

.. figure:: Figures/listvdict.png

    Figure 4: Comparing the ``in`` Operator for C++ Arrays and Hash Tables

Since C++ is an evolving language, there are always changes going on
behind the scenes. The latest information on the performance of C++
data structures can be found on the C++ website.

.. admonition:: Self Check

<<<<<<< HEAD
    .. mchoice:: mccppmapperfcpp
=======
    .. mchoice:: mccppmapperf_1
>>>>>>> d521ab41
       :answer_a: Popping the first index from an array.
       :answer_b: Popping an element from the end of an array.
       :answer_c: Adding a new element to an array.
       :answer_d: array[10]
       :answer_e: all of the above are O(1)
       :correct: a
       :feedback_a: When you remove the first element of a list, all the other elements of the list must be shifted forward.
       :feedback_b: Removing an element from the end of the list is a constant operation.
       :feedback_c: Adding to the end of an array is a constant operation
       :feedback_d: Indexing a array is a constant operation
       :feedback_e: There is one operation that requires all other list elements to be moved.

       Which of the list operations shown below is not O(1)?

<<<<<<< HEAD
    .. mchoice:: mccppmapperfcpp1
=======
    .. mchoice:: mccppmapperf_2
>>>>>>> d521ab41
      :answer_a: mymap.count('x')
      :answer_b: mymap.erase('x')
      :answer_c: mymap['x'] = 10;
      :answer_d: mymap['x'] = mymap['x'] + 1;
      :answer_e: all of the above are O(1)
      :correct: e
      :feedback_a: count is a constant operation for a hash table because you do not have to iterate but there is a better answer.
      :feedback_b: removing an element from a hash table is a constant operation but there is a better answer.
      :feedback_c: Assignment to a hash table key is constant but there is a better answer.
      :feedback_d: Re-assignment to a hash table key is constant but there is a better answer.
      :feedback_e: The only hash table operations that are not O(1) are those that require iteration.

      Which of the hash table operations shown below is O(1)?

.. video::  pythonopsperf
   :controls:
   :thumb: ../_static/function_intro.png

   http://media.interactivepython.org/pythondsVideos/pythonops.mov
   http://media.interactivepython.org/pythondsVideos/pythonops.webm<|MERGE_RESOLUTION|>--- conflicted
+++ resolved
@@ -108,11 +108,8 @@
 
 .. admonition:: Self Check
 
-<<<<<<< HEAD
     .. mchoice:: mccppmapperfcpp
-=======
-    .. mchoice:: mccppmapperf_1
->>>>>>> d521ab41
+
        :answer_a: Popping the first index from an array.
        :answer_b: Popping an element from the end of an array.
        :answer_c: Adding a new element to an array.
@@ -127,11 +124,8 @@
 
        Which of the list operations shown below is not O(1)?
 
-<<<<<<< HEAD
     .. mchoice:: mccppmapperfcpp1
-=======
-    .. mchoice:: mccppmapperf_2
->>>>>>> d521ab41
+
       :answer_a: mymap.count('x')
       :answer_b: mymap.erase('x')
       :answer_c: mymap['x'] = 10;
