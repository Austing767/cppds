--- conflicted
+++ resolved
@@ -92,222 +92,124 @@
       :caption: The Quick Sort
       :language: cpp
 
-	#include <iostream>
-	#include <vector>
-	using namespace std;
-
-	void printl(vector<int> avector) {
-		for (unsigned i=0; i<avector.size(); i++) {
-			cout<<avector[i]<<" ";
-		}
-		cout<<endl;
-	}
-
-	int partition(vector<int> &avector, int first, int last) {
-		int pivotvalue = avector[first];
-
-		int rightmark = last;
-		int leftmark = first+1;
-		
-		bool done = false;
-		
-		while(not done){
-			while(leftmark<=rightmark and avector[leftmark]<=pivotvalue){
-				leftmark++;
-			} 
-			while(rightmark>=leftmark and avector[rightmark]>=pivotvalue){
-				rightmark--;
-			}
-			if(rightmark<leftmark){
-				done = true;
-			}
-			else{
-				swap(avector[rightmark], avector[leftmark]);
-			}
-		}
-		
-		swap(avector[rightmark], avector[first]);
-		
-		return rightmark;
-	}
-
-	void quickSortHelper(vector<int> &avector, int first, int last) {
-		int splitpoint;
-
-		if (first<last) {
-			splitpoint = partition(avector,first,last);
-
-			quickSortHelper(avector,first,splitpoint);
-			quickSortHelper(avector,splitpoint+1,last);
-
-		}
-	}
-
-	void quickSort(vector<int> &avector) {
-		quickSortHelper(avector,0,avector.size()-1);
-	}
-
-	int main() {
-		// Vector initialized using a static array
-		static const int arr[] = {54, 26, 93, 17, 77, 31, 44, 55, 20};
-		vector<int> avector (arr, arr + sizeof(arr) / sizeof(arr[0]) );
-
-		quickSort(avector);
-
-		printl(avector);
-
-		return 0;
-	}
-
-<<<<<<< HEAD
-=======
+      #include <iostream>
+      #include <vector>
+      using namespace std;
+
       void printl(vector<int> avector) {
         for (unsigned i=0; i<avector.size(); i++) {
-            cout<<avector[i]<<" ";
+          cout<<avector[i]<<" ";
         }
         cout<<endl;
       }
+
       //function partitions vector depending on pivot value
       int partition(vector<int> &avector, int first, int last) {
         int pivotvalue = avector[first];
 
-        int i = first;
-        int j;
-
-        for(j=first+1; j<last; j++) {
-            if(avector[j]<=pivotvalue) {
-                i++;
-                swap(avector[i],avector[j]);
-            }
+        int rightmark = last;
+        int leftmark = first+1;
+        
+        bool done = false;
+        
+        while(not done){
+          while(leftmark<=rightmark and avector[leftmark]<=pivotvalue){
+            leftmark++;
+          } 
+          while(rightmark>=leftmark and avector[rightmark]>=pivotvalue){
+            rightmark--;
+          }
+          if(rightmark<leftmark){
+            done = true;
+          }
+          else{
+            swap(avector[rightmark], avector[leftmark]);
+          }
         }
-        swap(avector[i],avector[first]);
-        return i;
+        
+        swap(avector[rightmark], avector[first]);
+        
+        return rightmark;
       }
-      //recursive function that quicksorts through a given vector  
+
+      //recursive function that quicksorts through a given vector
       void quickSort(vector<int> &avector, int first, int last) {
         int splitpoint;
 
         if (first<last) {
-            splitpoint = partition(avector,first,last);
-
-            quickSort(avector,first,splitpoint);
-            quickSort(avector,splitpoint+1,last);
+          splitpoint = partition(avector,first,last);
+
+          quickSort(avector,first,splitpoint);
+          quickSort(avector,splitpoint+1,last);
 
         }
       }
-
-
 
       int main() {
         // Vector initialized using a static array
         static const int arr[] = {54, 26, 93, 17, 77, 31, 44, 55, 20};
         vector<int> avector (arr, arr + sizeof(arr) / sizeof(arr[0]) );
 
-        quickSort(avector,0,avector.size());
+        quickSort(avector,0,avector.size()-1);
 
         printl(avector);
 
         return 0;
       }
->>>>>>> dc275c5e
+
 
   .. tab:: Python
 
     .. activecode:: lst_quick
         :caption: Quick Sort
 
-<<<<<<< HEAD
-	def quickSort(alist,first,last):
-	   if first<last:
-
-		   splitpoint = partition(alist,first,last)
-
-		   quickSort(alist,first,splitpoint-1)
-		   quickSort(alist,splitpoint+1,last)
-
-
-	def partition(alist,first,last):
-		pivotvalue = alist[first]
-		leftmark = first+1
-		rightmark = last
-
-		done = False
-
-		while not done:
-		  while alist[leftmark]<=pivotvalue and leftmark<=rightmark:
-			leftmark += 1
-		  while alist[rightmark]>=pivotvalue and rightmark>=leftmark:
-			rightmark -= 1
-		  if rightmark < leftmark:
-			done = True
-		  else:
-			temp = 0
-			temp = alist[rightmark]
-			alist[rightmark] = alist[leftmark]
-			alist[leftmark] = temp
-
-		temp = 0
-		temp = alist[rightmark]
-		alist[rightmark] = alist[first]
-		alist[first] = temp
-
-		return rightmark
-
-
-
-	def main():
-=======
         #recursive function that calls itself to quicksort through a given list of values
         def quickSort(alist,first,last):
-            if first<last:
-
-                splitpoint = partition(alist,first,last)
-
-                quickSort(alist,first,splitpoint-1)
-                quickSort(alist,splitpoint+1,last)
+          if first<last:
+
+            splitpoint = partition(alist,first,last)
+
+            quickSort(alist,first,splitpoint-1)
+            quickSort(alist,splitpoint+1,last)
 
         #function partitions vector depending on pivot value
         def partition(alist,first,last):
-            pivotvalue = alist[first]
-
-            leftmark = first+1
-            rightmark = last
-
-            done = False
-            while not done:
-
-                while leftmark <= rightmark and alist[leftmark] <= pivotvalue:
-                    leftmark = leftmark + 1
-
-                while alist[rightmark] >= pivotvalue and rightmark >= leftmark:
-                    rightmark = rightmark -1
-
-                if rightmark < leftmark:
-                    done = True
-                else:
-                    temp = alist[leftmark]
-                    alist[leftmark] = alist[rightmark]
-                    alist[rightmark] = temp
-
-            temp = alist[first]
-            alist[first] = alist[rightmark]
-            alist[rightmark] = temp
-
-
-            return rightmark
->>>>>>> dc275c5e
-
-		alist = [54,26,93,17,77,31,44,55,20]
-		quickSort(alist,0,len(alist)-1)
-		print(alist)
-
-<<<<<<< HEAD
-	main()
-=======
-            alist = [54,26,93,17,77,31,44,55,20]
-            quickSort(alist,0,len(alist)-1)
-            print(alist)
->>>>>>> dc275c5e
+          pivotvalue = alist[first]
+
+          leftmark = first+1
+          rightmark = last
+
+          done = False
+          while not done:
+            while alist[leftmark]<=pivotvalue and leftmark<=rightmark:
+              leftmark += 1
+
+            while alist[rightmark]>=pivotvalue and rightmark>=leftmark:
+              rightmark -= 1
+
+            if rightmark < leftmark:
+              done = True
+
+            else:
+              temp = alist[rightmark]
+              alist[rightmark] = alist[leftmark]
+              alist[leftmark] = temp
+
+          temp = alist[rightmark]
+          alist[rightmark] = alist[first]
+          alist[first] = temp
+
+          return rightmark
+
+
+
+        def main():
+
+          alist = [54, 26, 93, 17, 77, 31, 44, 55, 20]
+          quickSort(alist,0,len(alist)-1)
+          print(alist)
+
+        main()
 
 
 
