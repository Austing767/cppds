--- conflicted
+++ resolved
@@ -334,11 +334,9 @@
 
         int main() {
 
-<<<<<<< HEAD
             BinaryTree *pt = buildParseTree("( ( 10 + 5 ) * 3 ) )");
-=======
-            BinaryTree *pt = buildParseTree("( ( 10 + 5 ) * 3 )");
->>>>>>> bc1454ea
+
+            
             postorder(pt);
 
             return 0;
