..  Copyright (C)  Brad Miller, David Ranum
    This work is licensed under the Creative Commons Attribution-NonCommercial-ShareAlike 4.0 International License. To view a copy of this license, visit http://creativecommons.org/licenses/by-nc-sa/4.0/.


Exception Handling
~~~~~~~~~~~~~~~~~~

There are two types of errors that typically occur when writing
programs. The first, known as a syntax error, simply means that the
programmer has made a mistake in the structure of a statement or
<<<<<<< HEAD
expression. For example, it is incorrect to write a for statement and
=======
expression. For example, it is incorrect to write a statement in one line and
>>>>>>> 2110e416
forget the semicolon.

::

    int main() {
        int i = 10
        return 0;
    }

    >>  exit status 1
        main.cpp: In function 'int main()':
        main.cpp:3:5: error: expected ',' or ';' before 'return'
             return 0;
         ^~~~~~

In this case, the C++ compiler has found that it cannot complete
the processing of this instruction since it does not conform to the
rules of the language. Syntax errors are usually more frequent when you
are first learning a language.

The other type of error, known as a logic error, denotes a situation
where the program executes but gives the wrong result. This can be due
to an error in the underlying algorithm or an error in your translation
of that algorithm. In some cases, logic errors lead to very bad
situations such as trying to divide by zero or trying to access an item
in a list where the index of the item is outside the bounds of the list.
In this case, the logic error leads to a runtime error that causes the
program to terminate. These types of runtime errors are typically called
**exceptions**.

Most of the time, beginning programmers simply think of exceptions as
fatal runtime errors that cause the end of execution. However, most
programming languages provide a way to deal with these errors that will
allow the programmer to have some type of intervention if they so
choose. In addition, programmers can create their own exceptions if they
detect a situation in the program execution that warrants it.

When an exception occurs, we say that it has been “thrown.” You can
“catch” the exception that has been raised by using a ``try``
statement. For example, consider the following session that asks the
user for an integer and then uses the division operator.
If the user enters a second number that is not 0, then the print will show the result of division.
However, if the user enters 0, then C++ will throw an error and return a value other than 0.

::

    main.cpp: In function 'int main()':
    main.cpp:5:13: warning: division by zero [-Wdiv-by-zero]
       cout << 10/0;
               ~~^~
    exit status -1

We can handle this exception by creating a divide function that can
``throw`` an error. A corresponding ``try`` and ``catch`` block can “catch” the exception
and prints a message back to the user in the event that an exception
occurs. For example, try changing the values assigned to firstNum and secondNum
in the code below:

.. _lst_divisioncode:

  .. activecode:: divisionErr_cpp
    :caption: Error Handling for Division
    :language: cpp

    #include <iostream>
    using namespace std;

    double div(double num1, double num2) {
    	if (num2 == 0) {
    		// If the second number is 0, throw this error
    		throw "Cannot divide by 0!\n";
    	}

    	return num1 / num2;
    }

    int main() {
        // Get input from the user
    	float firstNum=10;
      float secondNum=0;

    	try {
    		// Attempt to divide the two numbers
    		double result = div(firstNum, secondNum);
    		cout << "result of division: " << result << endl;

    	} catch (const char *err) {
    		// If an error is thrown, print it
    		cout << err;
    	}

    	return 0;
    }

will catch the fact that an exception is raised by ``div`` and will
instead print the error back to the user.
This means that the program will not terminate but instead will continue
on to the next statements.

It is also possible for a programmer to use nested try and except statements,
along with different thrown errors to manage what happens in their code. The program
will continue running after the error is caught, but we can stop this by returning
a value other than 0 in our main function. This is known as an ``error code``.

The code below should be run inside of a folder, and can be used to open files.
Ideally one of the files should be called "file.txt". The program will prompt
the user for a filename, and can catch if that file does not exist, or the default
"file.txt" does not exist. This is another useful application for Error handling.

::

    #include <fstream>
    #include <iostream>
    using namespace std;

    void printFile(char filename[32]) {
    ifstream in_stream;
    in_stream.open(filename);

    if (!in_stream.good()) {
    // Throws an error
        in_stream.close();

    throw "\nA file by that name does not exist!";
    }

    char ch;

    cout<<endl;
    while (!in_stream.eof()) {
    cout << ch;
    ch = in_stream.get();
    }
    cout << endl;

    in_stream.close();
    }

    int main() {
    char filename[32];
    cout << "Filename: ";
    cin >> filename;

    try {
    // Tries to print the file
    printFile(filename);
    } catch (const char *msg) {
    // Runs if error is thrown
    cerr << msg << endl;

    // Uses default file to print instead
    try {
      char defaultFile[32] = "file.txt";
      printFile(defaultFile);
    } catch (const char *msg) {
      cerr << "Default file not found!" << endl;
    }
    }

    return 0;
    }


There are many kinds of default exceptions that can be used in the C++ standard library.
See the C++ official documentation for a list
of all the available exception types and for how to create your own exception type.<|MERGE_RESOLUTION|>--- conflicted
+++ resolved
@@ -8,11 +8,7 @@
 There are two types of errors that typically occur when writing
 programs. The first, known as a syntax error, simply means that the
 programmer has made a mistake in the structure of a statement or
-<<<<<<< HEAD
-expression. For example, it is incorrect to write a for statement and
-=======
 expression. For example, it is incorrect to write a statement in one line and
->>>>>>> 2110e416
 forget the semicolon.
 
 ::
