..  Copyright (C)  Brad Miller, David Ranum, and Jan Pearce
    This work is licensed under the Creative Commons Attribution-NonCommercial-ShareAlike 4.0 International License. To view a copy of this license, visit http://creativecommons.org/licenses/by-nc-sa/4.0/.


Object-Oriented Programming in C++: Defining Classes
~~~~~~~~~~~~~~~~~~~~~~~~~~~~~~~~~~~~~~~~~~~~~~~~~~~~

We stated earlier that C++ is an **object-oriented programming
language**. Object-oriented programming is a programming technique based on
real world things such as turtles, airplanes, customers, etc.
Each object has its own characteristics or attributes as well as its own set of behaviors.

So far, we have used a number of built-in classes to show
examples of data and control structures. One of the most powerful
features in an object-oriented programming language is the ability to
allow a programmer (problem solver) to create new classes that model
data that is needed to solve the problem.
Each **object** created with the class data type is called an **instance** of  the class.

Remember that we use abstract data types to provide the logical
description or blueprint for what a data object looks like (its state given by **object attributes**)
and what it can do (its behaviors given by **class methods**).
Defining a class creates the blueprint which defines the behaviors and attributes
of objects of that new data type.
By building a **class** that implements an abstract data
type, a programmer can take advantage of the abstraction process and at
the same time provide the details necessary to actually use the
abstraction in a program. Hence, whenever we want to implement an abstract data
type, we will do so with a new class which will provide the blueprint or template for
all of the objects of that type.

Four key principles are associated with object-oriented programming:

    1) abstraction
    2) encapsulation
    3) inheritance
    4) polymorphism

We will highlight each principle via examples.


A ``Fraction`` Class
^^^^^^^^^^^^^^^^^^^^

A very common example to show the details of implementing a user-defined
class is to construct a class to implement the abstract data type
``Fraction``. We have already seen that C++ provides a number of
numeric data types for our use. There are times, however, that it would be
most appropriate to be able to create data objects that both  look and act like
fractions.

A fraction such as :math:`\frac {3}{5}` consists of two parts. The top
value, known as the numerator, can be any integer. The bottom value,
called the denominator, can be any integer greater than 0 (negative
fractions have a negative numerator). Although it is possible to create
a floating point approximation for any fraction, we would
like to represent the fraction using exact values to avoid problems inherent
in approximations.

Since defining a class makes a new data type, the operations for the
``Fraction`` type will allow a ``Fraction`` data
object to behave like any other numeric type. We need to be able to
add, subtract, multiply, and divide fractions. We also want to be able
to print fractions using the standard “slash” form, for example 3/5. In
addition, all fraction methods should return results in their lowest
terms so that no matter what computation is performed, we always end up
with the most common form.

In C++, we define a new class by providing a name and a set of method
definitions that are syntactically similar to function definitions. For example:

.. tabbed:: class_creation

  .. tab:: C++

    .. code-block:: C++

         class Fraction {
             // The class methods and class variables go here
         };  // The ";" is required by C++ to end a class definition

    Creating a class in C++

  .. tab:: Python

    .. code-block:: Python

         class Fraction:

         #the methods go here

    Creating a class in Python


provides the framework for us to define the methods. The first method
that all classes should provide is the **constructor**.
The constructor
defines the way in which data objects are created.
It's considered good practice to have a constructor completely setup a class object,
so that it's impossible to create an object in an invalid state.
To create a
``Fraction`` object, we will need to initialize two pieces of data, the
numerator and the denominator. In C++, the constructor method is
always named with the same name as the class it creates
and is shown in :ref:`Listing 2 <lst_constructor>`.

.. _lst_constructor:

**Listing 2**

.. tabbed:: constructor

  .. tab:: C++

    .. code-block:: C++

        class Fraction {
            public:
              Fraction(int top, int bottom) {
                 /** Fraction contructor method */
                  num = top;     // setting num's value
                  den = bottom;  // setting den's value
                }
             private:
               int num; // num atribute
               int den; // den attribute
        };

    Creating a constructor in C++

  .. tab:: Python

    .. code-block:: Python

        class Fraction:

            def __init__(self,top,bottom):

                self.num = top
                self.den = bottom

    Creating a constructor in Python


As described earlier, fractions require
two pieces of state data, the numerator and the denominator. The
notation ``int num`` outside the constructor defines the ``fraction`` object
to have an internal data object called ``num`` as part of its state.
Likewise, ``int den`` creates the denominator. The values of the two
formal parameters are initially assigned to the state, allowing the new
``fraction`` object to know its starting values.

To create an object or instance of the ``Fraction`` class, we must invoke the
constructor. This happens by using the name of the class and passing
actual values for the necessary state after the variable name. For example,

.. tabbed:: InvokingConstructor

  .. tab:: C++

    .. code-block:: C++

        Fraction myfraction(3, 5);

    Invoking constructor in C++

  .. tab:: Python

    .. code-block:: Python

        myfraction = Fraction(3, 5)

    Invoking constructor in Python



creates an object called ``myfraction`` representing the fraction
:math:`\frac {3}{5}` (three-fifths). :ref:`Figure 5 <fig_fraction1cpp>` shows this
object as it is now implemented.

.. _fig_fraction1cpp:

.. figure:: Figures/fraction1cpp.png
   :align: center

   Figure 5: An instance of the ``Fraction`` Class


Abstraction and Encapsulation
^^^^^^^^^^^^^^^^^^^^^^^^^^^^^

Another way to think about fractions is as "parts of a whole" as shown in the
following figure:

    .. image:: Figures/fractions_partsofwhole.png

Since we are using classes to create abstract data types, we should probably discuss the meaning of
the word "abstract" in this context.
**Abstraction** in object-oriented programming requires you to focus only on the desired properties
and behaviors of the objects
and discard what is unimportant or irrelevant. Hence, if we do not need to think about
the "parts of a whole" metaphor, then we will not include it in the class. If that metaphor
is important, then we will include it. For our purposes, we want to think of
fractions as numbers, so we will not use the "parts of a whole" visual metaphor.

The object-oriented principle of **encapsulation** is the notion that we should
hide the contents of a class, except what is
absolutely necessary to expose.
Hence, we will restrict the access to our class as much
as we can, so that a user can change the class properties and behaviors only from methods
provided by the class.  C++ allows us to control access with the **access keywords** ``public`` and ``private``.
It is typical in C++ to make all data attributes ``private`` and most methods ``public``.
All attribute variables under the ``private``
keyword will only be able to be accessed by the object's class methods, not by the user.
Only C++'s '``public`` methods can be accessed and used by the user. Because we
want our user to be able to call every constructor directly, we always place the
constructor under ``public``. A third access keyword, ``protected`` will be discussed later.

.. dragndrop:: aande
    :feedback: Review the definitions of the key words.
    :match_1: Encapsulation|||A situation where bank software programmers want to protect users' personal information.
    :match_2: Abstraction|||A situation where software programmers want to develop similar objects without having to redefine the most similar properties.

    Match the corresponding key word to the appropriate scenario.

Polymorphism
^^^^^^^^^^^^

**Polymorphism** means the ability to appear in many forms. In object-oriented programming,
**polymorphism** refers to the ability to process objects or methods differently depending
on their data type, class, number of arguments, etc.
For example, we can overload a constructor with different numbers and types of arguments
to give us more optional ways to instantiate an object of the class in question.
We can also add additional constructors to handle fractions that are whole numbers and instances with no parameters given:

::

    Fraction(int top, int bottom){
        num = top;
        den = bottom;
    }
    Fraction (int top){
        num = top;
        den = 1;
    }
    Fraction (){
        num = 0;
        den = 1;
    }


Calling the constructor with two arguments will invoke the first method,
calling it with a single argument will invoke the second method, and calling
it with no arguments will invoke the third method.

Using optional parameters will accomplish the same task in this case.
Since the class will behave the same no matter which implementation
you use and the user will have no idea which implementation was chosen,
this is an example of encapsulation.

::

    Fraction(int top = 0, int bottom = 1){
        num = top;
        den = bottom;
    }


The next thing we need to do is implement some behaviors that the abstract
data type requires. To begin, let's consider what happens when we try to print
a ``Fraction`` object.

::

    int main() {
        Fraction myfraction(3, 5);

        // Throws an error
        cout << myfraction << endl;

        return 0;
    }

The ``fraction`` object, ``myfraction``, does not know how to respond to this
request to print to the console. The ``cout`` function requires that the object
knows how to interact with the ``<<`` operator so that the string can be sent to the
output stream. Without this, our class will throw an error, which is obviously not what we
want.

There are two ways we can solve this problem. One is to define a method
called something like ``show`` that will allow the ``Fraction`` object to print itself
as a string. We can implement this method as shown in
:ref:`Listing 3 <lst_showmethod>`. If we create a ``Fraction`` object as before, we
can ask it to show itself, in other words, print itself in the proper
format by invoking the show method on our fractions.

**Listing 3**

.. tabbed:: lst_showmethod

    .. tab:: C++

        .. activecode:: showmethod_cpp
            :language: cpp
            :caption: Show method implementation

            //using functions to print fractions to the command line.
            #include <iostream>
            using namespace std;

            class Fraction {
                public:
                    Fraction(int top = 0, int bottom = 1){
                        num = top;
                        den = bottom;
                    }

                    void show(){
                        cout << num << "/" << den << endl;
                    }
                private:
                    int num, den;
            };

            int main() {
                Fraction fraca(3, 5);
                Fraction fracb(3);
                Fraction fracc; //notice there are no parentheses here.
                // cout << fraca << endl; //uncomment to see error
                fraca.show();
                fracb.show();
                fracc.show();
                return 0;
            }

    .. tab:: Python

        .. code-block:: Python

            def show(self):
                print(self.num,"/",self.den)



The downside of this approach is that it is not how we expect to print to the console.
In C++, there are many operators that are provided for atomic and STL data types
that may not work as expected with a user defined class until you **overload** them.
One of these, ``<<``, is the operator to
send data to the output stream.
It would be nicer to provide a “better” implementation for this method
via **operator overloading**.

Like function overloading, operator overloading allows us to make operators
work for user defined classes
by defining a special meaning for that operator when applied to objects
<<<<<<< HEAD
of the class as operands.
=======
of the class as operands. This is a form of polymorphism because it enables
the same operator to have different behaviors depending on the class
of the objects involved, demonstrating how the same operation can be adapted 
to various types.
>>>>>>> f185cc4f

In C++ this new operator needs to be implemented as a **friend** of the class in order to
define the operator's behavior on objects of the class from a non-class method ``<<``.
Operator overloading is yet another example
of polymorphism in object-oriented programming.

A **friend function** of a class is a function defined outside that class' scope
but with the right to access
all private and protected members of the class.
In C++, we overload an operator by declaring it a **friend**
function in the class definition and giving it a new implementation.
:ref:`Listing 4 <lst_str>` shows an example of the ``<<`` operator being overloaded
in the ``Fraction`` class.
Note that stream operators
need to return the address of the stream because of the fact that the 
stream is changed by the stream operator.

**Listing 4**

.. tabbed:: overloading

    .. tab:: C++

        .. activecode:: overloaded_cpp
            :language: cpp
            :caption: An overloaded cout operator for the Fraction class

            /*overloading functions to take in different
            inputs and output the correct results*/
            #include <iostream>
            using namespace std;

            class Fraction {
                public:
                    Fraction(int top = 0, int bottom = 1){
                        num = top;
                        den = bottom;
                    }

                //the following tells the compiler to look for this friend's definition outside the class
                friend ostream &operator << (ostream &stream, const Fraction &frac);

                private:
                    int num, den;
            };

            ostream &operator << (ostream &stream, const Fraction &frac) {
                /** this is the definition. */
                stream << frac.num << "/" << frac.den;
                return stream;
            }

            int main() {
                Fraction myfraction(3, 5);
                cout << myfraction;

                return 0;
            }

    .. tab:: Python

        .. code-block:: Python

            def __str__(self):
                return str(self.num)+"/"+str(self.den)

                myf = Fraction(3,5)
                print(myf)
                print("I ate", myf, "of the pizza")

We can overload many other operators for our new ``Fraction`` class. Some
of the most important of these are the basic arithmetic operations. We
would like to be able to create two ``Fraction`` objects and then be able to add
them together using the standard “+” notation. At this point, if we try
to add two fractions using "+", we get the following:

.. tabbed:: frac_err

    .. tab:: C++

        .. code-block:: C++

            Fraction f1(1, 4);
            Fraction f2(1, 2);
            Fraction f3 = f1 + f2;

            // >> error: no match for ‘operator+’ (operand types are ‘Fraction’ and ‘Fraction’))

        An error received before overloading



    .. tab:: Python

        .. code-block:: Python

            f1 = Fraction(1,4)
            f2 = Fraction(1,2)
            f1+f2

            Traceback (most recent call last):
            File "<pyshell#173>", line 1, in -toplevel- f1+f2
            TypeError: unsupported operand type(s) for +: 'instance' and 'instance'

        An error received before overloading

If you look closely at the error, you see that the problem is that the
“+” operator does not understand the ``Fraction`` operands.

We can, of course create something like:

.. tabbed:: add_frac

    .. tab:: C++

        .. code-block:: C++

            f1.add(f2)

    .. tab:: Python

        .. code-block:: Python

            f1.__add__(f2)

which would ask the ``Fraction`` object ``f1`` to add the ``Fraction`` object
``f2`` to itself. It would be much better to be written in the standard notation,
``f1 + f2``. We can fix this by providing the ``Fraction`` class with a friend that
overloads the ``+``  operator.

As you know, two fractions must have the same denominator to be added. The easiest
way to make sure they have the same denominator is to simply use the
product of the two denominators as a common denominator so that
:math:`\frac {a}{b} + \frac {c}{d} = \frac {ad}{bd} + \frac {cb}{bd} = \frac{ad+cb}{bd}`
The implementation is shown in :ref:`Listing 5 <lst_addmethod>`. The addition
function returns a new ``Fraction`` object with the numerator and
denominator of the sum. We can use this method by writing a standard
arithmetic expression involving fractions, assigning the result of the
addition, and then printing our result.

.. _lst_addmethod:

**Listing 5**

.. tabbed:: frac_1

    .. tab:: C++

        .. code-block:: C++

                Fraction operator +(const Fraction &otherFrac){
                    //Note the return type is a Fraction
                    int newnum = num*otherFrac.den + den*otherFrac.num;
                    int newden = den*otherFrac.den;
                    return Fraction(newnum, newden);
                }

    .. tab:: Python

        .. code-block:: Python

                def __add__(self, otherfraction):

                    newnum = self.num*otherfraction.den + self.den*otherfraction.num
                    newden = self.den * otherfraction.den

                    return Fraction(newnum,newden)

.. tabbed:: frac_2

    .. tab:: C++

        .. activecode:: addfrac_cpp
            :language: cpp
            :caption: Addition overloaded for Fraction

            //using functions to abstract the idea of a fraction
            #include <iostream>
            using namespace std;

            class Fraction {
                public:
                    Fraction(int top = 0, int bottom = 1) {
                        num = top;
                        den = bottom;
                    }
                    Fraction operator +(const Fraction &otherFrac) {
                        int newnum = otherFrac.num*den + otherFrac.den*num;
                        int newden = den*otherFrac.den;
                        return Fraction(newnum, newden);
                    }

                friend ostream &operator << (ostream &stream, const Fraction &frac);

                private:
                    int num, den;
            };

            ostream &operator << (ostream &stream, const Fraction &frac) {
                stream << frac.num << "/" << frac.den;
                return stream;
            }

            int main(){
                Fraction f1(1, 4);
                Fraction f2(1, 2);
                Fraction f3 = f1 + f2;
                cout << f3 << " is "<< f1 << " + " << f2 << endl;
                return 0;
            }

    .. tab:: Python

        .. code-block:: Python

            f1=Fraction(1,4)
            f2=Fraction(1,2)
            f3=f1+f2
            print(f3)

The addition method works as we desire, but a couple of things
can be improved. When we use a binary operator like ``+`` we
like more symmetry.
Binary operators can either be members of their
left-hand argument's class or friend functions.
Since the stream operators' left-hand argument is a stream,
stream operators either have to be members of the stream class
or friend functions.
However, that is not true for ``+``.
Let's rewrite the addition operator as a friend function.

**Listing 6**

.. tabbed:: frac_friend

    .. tab:: C++

        .. code-block:: C++

                Fraction operator +(const &Fraction otherFrac){
                    //Note the return type is a Fraction
                    int newnum = num*otherFrac.den + den*otherFrac.num;
                    int newden = den*otherFrac.den;
                    return Fraction(newnum, newden);
                }

        Rewriting addition operator as a friend function

    .. tab:: Python

        .. code-block:: Python

                def __add__(self,otherfraction):
                    newnum = self.num*otherfraction.den + self.den*otherfraction.num
                    newden = self.den * otherfraction.den
                    return Fraction(newnum,newden)


.. activecode:: addfrac
  :language: cpp
  :caption: Addition overloaded for Fraction

  //overloading the addition operator to create clearer syntax
  #include <iostream>
  using namespace std;

  class Fraction {
      public:
          Fraction(int top = 0, int bottom = 1) {
              num = top;
              den = bottom;
          }

      friend ostream &operator << (ostream &stream, const Fraction &frac);
  		friend Fraction operator +(const Fraction &frac1, const Fraction &frac2);

      private:
          int num, den;
  };

  ostream &operator << (ostream &stream, const Fraction &frac) {
      stream << frac.num << "/" << frac.den;
      return stream;
  }

  Fraction operator +(const Fraction &frac1, const Fraction &frac2) {
  	int newnum = frac1.num * frac2.den + frac1.den * frac2.num;
  	int newden = frac1.den * frac2.den;
  	return Fraction(newnum, newden);
  }


  int main(){
      Fraction f1(1, 4);
      Fraction f2(1, 2);
      Fraction f3 = f1 + f2;
      cout << f3 << " is "<< f1 << " + " << f2 << endl;
      return 0;
  }


How you choose to overload operators  like ``+`` is a design choice
since both methods will work perfectly well. This is another
example of encapsulation; your user does not need to know
which you choose to use!

There is one more thing we can improve in our addition function.
Note that :math:`6/8` is the correct result
(:math:`\frac {1}{4} + \frac {1}{2}`) but that it is not in the
“lowest terms” representation. The best representation would be
:math:`3/4`. In order to be sure that our results are always in the
lowest terms, we need a helper function that knows how to reduce
fractions. This function will need to look for the greatest common
divisor, or GCD. We can then divide the numerator and the denominator by
the GCD and the result will be reduced to lowest terms.

The best-known algorithm for finding a greatest common divisor is
Euclid’s Algorithm, which will be discussed in detail in Chapter 8.
Euclid’s Algorithm states that the greatest common divisor of two
integers :math:`m` and :math:`n` is :math:`n` if :math:`n`
divides :math:`m` evenly. However, if :math:`n` does not divide
:math:`m` evenly, then the answer is the greatest common divisor of
:math:`n` and the remainder of :math:`m` divided by :math:`n`. We
will simply provide an iterative implementation here (see
:ref:`ActiveCode 1 <lst_gcd>`). Note that this implementation of the GCD algorithm only
works when the denominator is positive. This is acceptable for our
fraction class because we have said that a negative fraction will be
represented by a negative numerator.



.. _1st_gcd:

.. tabbed:: _lst_gcd

    .. tab:: C++

        .. activecode::  gcd_cpp
            :language: cpp
            :caption: The Greatest Common Divisor Function

            #include <iostream>
            using namespace std;

            int gcd(int m, int n) {
                while (m%n != 0) {
                    int oldm = m;
                    int oldn = n;

                    m = oldn;
                    n = oldm%oldn;
                }

                return n;
            }

            int main() {
                cout << gcd(20, 10) << endl;
                return 0;
            }


    .. tab:: Python

        .. activecode:: gcd_py
            :optional:

            def gcd(m,n):
                while m%n != 0:
                    oldm = m
                    oldn = n

                    m = oldn
                    n = oldm%oldn
                return n

            print(gcd(20,10))


Now we can use this function to help reduce any fraction. To put a
fraction in lowest terms, we will divide the numerator and the
denominator by their greatest common divisor. So, for the fraction
:math:`6/8`, the greatest common divisor is 2. Dividing the top and
the bottom by 2 creates a new fraction, :math:`3/4` (see
:ref:`Listing 6 <lst_newaddmethod>`).



.. _lst_newaddmethod:

**Listing 6**

.. activecode:: gcdadd
  :language: cpp
  :caption: Reduced fraction addition

  #include <iostream>
  using namespace std;

  int gcd(int m, int n){
      /** gcd is a helper function, used by but not part of the Fraction class */
      while (m%n != 0) {
          int oldm = m;
          int oldn = n;

          m = oldn;
          n = oldm%oldn;
      }
      return n;
  }

  class Fraction {
      public:
          Fraction(int top, int bottom) {
              num = top;
              den = bottom;
          }
          Fraction(int top){
              num = top;
              den = 1;
          }
          Fraction(){
              num = 1;
              den = 1;
          }
          Fraction operator +(Fraction otherFrac) {
              int newnum = num*otherFrac.den + den*otherFrac.num;
              int newden = den*otherFrac.den;
              int common = gcd(newnum, newden);
              return Fraction(newnum/common, newden/common);
          }

      friend ostream& operator << (ostream& stream, const Fraction& fraction);

      private:
          int num, den;
  };

  ostream & operator << (ostream& stream, const Fraction& fraction) {
      stream<<fraction.num<<"/"<<fraction.den;
      return stream;
  }

  int main(){
      Fraction f1(1, 4);
      Fraction f2(1, 2);
      Fraction f3 = f1 + f2;
      cout << f3 << " is "<< f1 << " + " << f2 << endl;
      return 0;
  }

.. _fig_fraction2cpp:

.. figure:: Figures/fraction2cpp.png
   :align: center

   Figure 6: An Instance of the ``Fraction`` Class with Two Methods


Our ``Fraction`` object now has two very useful methods and looks
like :ref:`Figure 6 <fig_fraction2cpp>`. An additional group of methods that we need to
include in our example ``Fraction`` class will allow two fractions to
compare themselves to one another using ``==``.

We want the ``==`` operator to compare Fraction objects and to return
``true`` if they are equivalent in value, ``false`` otherwise.
This is a design choice because we want :math:`\frac {1}{2}` to be considered
equal to :math:`\frac {2}{4}` as well as :math:`\frac {3}{6}`, etc.
Hence, in the ``Fraction`` class, we can implement the ``==`` method by
cross-multiplying (see :ref:`Listing 7 <lst_cmpmethod>`) rather than
by just comparing numerators and denominators.

Of course there are other relational operators that can be overridden. For example, the
``<=`` operator could be overridden to provide the less than or equal functionality.

.. _lst_cmpmethod:

**Listing 7**

.. tabbed:: overload

    .. tab:: C++

        .. code-block:: C++

            bool operator ==(Fraction &otherFrac) {
                int firstnum = num*otherFrac.den;
                int secondnum = otherFrac.num*den;

                return firstnum==secondnum;
            }


    .. tab:: Python

        .. code-block:: Python

            def __eq__(self, other):
                firstnum = self.num * other.den
                secondnum = other.num * self.den

                return firstnum == secondnum


The complete ``Fraction`` class, up to this point, is shown in
:ref:`ActiveCode 6 <lst_fractioncode>`. We leave the remaining arithmetic and relational
methods as exercises.

.. tabbed:: _lst_fractioncode

    .. tab:: C++

        .. activecode:: fraction_class_cpp
            :language: cpp
            :caption: The Fraction Class

            #include <iostream>
            using namespace std;

            int gcd(int m, int n) {
                while (m%n != 0) {
                    int oldm = m;
                    int oldn = n;

                    m = oldn;
                    n = oldm%oldn;
                }
                return n;
            }

            class Fraction {
                public:
                    Fraction(int top, int bottom) {
                        num = top;
                        den = bottom;
                    }
                    Fraction(int top){
                        num = top;
                        den = 1;
                    }
                    Fraction(){
                        num = 1;
                        den = 1;
                    }
                    Fraction operator +(Fraction otherFrac) {
                        int newnum = num*otherFrac.den + den*otherFrac.num;
                        int newden = den*otherFrac.den;
                        int common = gcd(newnum, newden);

                        return Fraction(newnum/common,newden/common);
                    }
                    bool operator ==(Fraction &otherFrac) {
                        int firstnum = num*otherFrac.den;
                        int secondnum = otherFrac.num*den;
                        return firstnum==secondnum;
                    }
                        

                friend ostream& operator<<(ostream& stream, const Fraction& fraction);

                private:
                    int num, den;
            };

            ostream& operator << (ostream& stream, const Fraction& fraction) {
                stream << fraction.num << "/" << fraction.den;

                return stream;
            }

            int main(){
                Fraction x(1, 2);
                Fraction y(2, 4);
                cout << x << " + " << y << " = " << x+y << endl;
                if (x==y){
                    cout << "x is equal y" << endl;
                }
                else{
                    cout << "x is not equal y" << endl;
                }
                return 0;
            }

    .. tab:: Python

        .. activecode:: fraction_class_py
            :optional:

            def gcd(m,n):
                while m%n != 0:
                    oldm = m
                    oldn = n

                    m = oldn
                    n = oldm%oldn
                return n

            class Fraction:
                def __init__(self,top,bottom):
                    self.num = top
                    self.den = bottom

                def __str__(self):
                    return str(self.num)+"/"+str(self.den)

                def show(self):
                    print(self.num,"/",self.den)

                def __add__(self,otherfraction):
                    newnum = self.num*otherfraction.den + \
                                self.den*otherfraction.num
                    newden = self.den * otherfraction.den
                    common = gcd(newnum,newden)
                    return Fraction(newnum//common,newden//common)

                def __eq__(self, other):
                    firstnum = self.num * other.den
                    secondnum = other.num * self.den

                    return firstnum == secondnum

            x = Fraction(1,2)
            y = Fraction(2,3)
            print(x + y)
            print(x == y)

Self Check
^^^^^^^^^^

.. clickablearea:: class_syntax
    :question: Click on the line where there is a syntax error when defining the following class
    :iscode:
    :feedback: C++ class definitions end with a certain symbol

    :click-incorrect:class Fraction {:endclick:
      :click-incorrect:public::endclick:
          :click-incorrect:Fraction(int top, int bottom) {:endclick:
              :click-incorrect:/** Fraction contructor method */:endclick:
              :click-incorrect:num = top;     // setting num's value:endclick:
              :click-incorrect:den = bottom;  // setting den's value:endclick:
          :click-incorrect:}:endclick:
      :click-incorrect:private::endclick:
          :click-incorrect:int num; // num atribute:endclick:
          :click-incorrect:int den; // den attribute:endclick:
    :click-correct:}:endclick:

.. OOP class example:

**Question example**

.. highlight:: cpp
    :linenothreshold: 5

::

    #include<iostream>
    using namespace std;

    class Vehicle
    {

        protected:
            int wheels;
            int windows;
            int engine;
    };

    class Airplane: public Vehicle
    {
        protected:
            // wheels
            // windows
            // engine
            int wings;
    };

.. mchoice:: OOPclassquestion
    :answer_a: Inheritance
    :answer_b: Encapsulation
    :answer_c: Polymorphism
    :answer_d: Abstraction
    :correct: a
    :feedback_a: Correct! Airplane inherits many things from Vehicle
    :feedback_b: Encapsulation is the principle of hiding the contents of a class except when absolutely necessary. Wings is not hidden from Vehicle, it simply does not exist in the Vehicle class.
    :feedback_c: Polymorphism is the ability to process objects or methods differently depending on their data type, class, number of arguments, etc. A subclass using parts of a pre-existing class is not an example of polymorphism because they are used in the same way.
    :feedback_d: Abstraction is the principle of focusing on desired behaviors and properties while disregarding what is irrelevant/unimportant. Take another look at what the two classes have in common.

    Which OOP principle is the above code an example of?



.. dragndrop:: elements_of_OOP
    :feedback: Review the elements of object oriented programming
    :match_1: Encapsulation|||hiding the contents of a class except when absolutely necessary
    :match_2: Abstraction|||focusing on desired behaviors and properties while disregarding what is irrelevant/unimportant
    :match_3: Polymorphism|||processing objects or methods differently depending on their data type, class, number of arguments, etc.

    Drag the word on the left to its corresponding definition

.. dragndrop:: elements_of_classses
    :feedback: Review classes and their properties
    :match_4: instance|||an object of a class
    :match_5: constructor|||an special function to initialize
    :match_6: access keywords||| private and public
    :match_7: class|||a template for creating objects

    Drag the word on the left to its corresponding definition

To make sure you understand how operators are implemented in C++ classes, and how to properly write methods, write some methods to implement
:code:`*`, :code:`/`, and :code:`-`.  Also implement comparison operators :code:`>` and :code:`<`.

.. activecode:: self_check_4cpp
    :language: cpp
    :nocodelens:

    #include <iostream>
    using namespace std;

    int gcd(int m, int n) {
        while (m%n != 0) {
            int oldm = m;
            int oldn = n;

            m = oldn;
            n = oldm%oldn;
        }
        return n;
    }

    class Fraction {
        public:
            Fraction(int top, int bottom) {
                num = top;
                den = bottom;
            }
            Fraction(int top){
                num = top;
                den = 1;
            }
            Fraction(){
                num = 1;
                den = 1;
            }
            Fraction operator +(Fraction otherFrac) {
                int newnum = num*otherFrac.den + den*otherFrac.num;
                int newden = den*otherFrac.den;
                int common = gcd(newnum, newden);

                return Fraction(newnum/common,newden/common);
            }
            bool operator ==(Fraction &otherFrac) {
                int firstnum = num*otherFrac.den;
                int secondnum = otherFrac.num*den;

                return firstnum==secondnum;
            }

        friend ostream& operator<<(ostream& stream, const Fraction& fraction);

        private:
            int num, den;
    };

    ostream& operator << (ostream& stream, const Fraction& fraction) {
        stream << fraction.num << "/" << fraction.den;

        return stream;
    }

    int main(){
        Fraction x(1, 2);
        Fraction y(2, 4);
        cout << x << " + " << y << " = " << x+y << endl;
        if (x==y){
            cout << "x is equal y" << endl;
        }
        else{
            cout << "x is not equal y" << endl;
        }
        return 0;
    }

Our the next section will introduce another important aspect of
object-oriented programming, namely **inheritance**.<|MERGE_RESOLUTION|>--- conflicted
+++ resolved
@@ -353,14 +353,10 @@
 Like function overloading, operator overloading allows us to make operators
 work for user defined classes
 by defining a special meaning for that operator when applied to objects
-<<<<<<< HEAD
-of the class as operands.
-=======
 of the class as operands. This is a form of polymorphism because it enables
 the same operator to have different behaviors depending on the class
 of the objects involved, demonstrating how the same operation can be adapted 
 to various types.
->>>>>>> f185cc4f
 
 In C++ this new operator needs to be implemented as a **friend** of the class in order to
 define the operator's behavior on objects of the class from a non-class method ``<<``.
