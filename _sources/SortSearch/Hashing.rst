--- conflicted
+++ resolved
@@ -220,18 +220,14 @@
       return sum%tablesize;
   }
 
-  int main()
-  {
+  int main() {
       cout<<hashfunc("First!" , 10)<<endl;
       cout<<hashfunc("Second!", 10)<<endl;
       cout<<hashfunc("Third!" , 10)<<endl;
+      
+      return 0;
   }
 
-<<<<<<< HEAD
-        return sum%tablesize
-
-=======
->>>>>>> 2110e416
 
 It is interesting to note that when using this hash function, anagrams
 will always be given the same hash value. To remedy this, we could use
@@ -499,7 +495,6 @@
 
 ::
 
-<<<<<<< HEAD
     def put(self,key,data):
         hashvalue = self.hashfunction(key,len(self.slots))
 
@@ -525,7 +520,9 @@
 
     def rehash(self,oldhash,size):
         return (oldhash+1)%size
-=======
+
+::
+
     int hashfunction(int key) {
         return key%size;
     }
@@ -565,7 +562,6 @@
             }
         }
     }
->>>>>>> 2110e416
 
 
 Likewise, the ``get`` function (see :ref:`Listing 4 <lst_hashtablecodesearch>`)
@@ -591,7 +587,6 @@
 
 ::
 
-<<<<<<< HEAD
     def get(self,key):
         startslot = self.hashfunction(key,len(self.slots))
 
@@ -618,7 +613,7 @@
 
 
 .. highlight:: python
-=======
+
     string get(int key) {
         int startslot = hashfunction(key);
 
@@ -644,7 +639,6 @@
 
 
 .. highlight:: cpp
->>>>>>> 2110e416
     :linenothreshold: 500
 
 
@@ -713,201 +707,204 @@
 
 The complete hash table example can be found in ActiveCode 1.
 
-.. activecode:: hashtablecomplete
-<<<<<<< HEAD
-   :caption: Complete Hash Table Example
-   :hidecode:
-
-   class HashTable:
-       def __init__(self):
-           self.size = 11
-           self.slots = [None] * self.size
-           self.data = [None] * self.size
-
-       def put(self,key,data):
-         hashvalue = self.hashfunction(key,len(self.slots))
-
-         if self.slots[hashvalue] == None:
-           self.slots[hashvalue] = key
-           self.data[hashvalue] = data
-         else:
-           if self.slots[hashvalue] == key:
-             self.data[hashvalue] = data  #replace
-           else:
-             nextslot = self.rehash(hashvalue,len(self.slots))
-             while self.slots[nextslot] != None and \
-                             self.slots[nextslot] != key:
-               nextslot = self.rehash(nextslot,len(self.slots))
-
-             if self.slots[nextslot] == None:
-               self.slots[nextslot]=key
-               self.data[nextslot]=data
+.. tabbed:: complete_hash
+
+  .. tab:: C++
+
+    .. activecode:: complete_hash_cpp
+      :caption: Title for the C++ Window
+      :language: cpp
+
+      #include <iostream>
+      #include <string>
+      using namespace std;
+
+      class HashTable{
+          public:
+          static const int size=11;
+          int slots[size];
+          string data[size];
+
+          int hashfunction(int key) {
+              return key%size;
+          }
+
+          int rehash(int oldhash) {
+              return (oldhash+1)%size;
+          }
+
+          void put(int key, string val){
+              int hashvalue = hashfunction(key);
+              int count = 0;
+
+              if (data[hashvalue]=="") {
+                  slots[hashvalue] = key;
+                  data[hashvalue] = val;
+              } else {
+                  if (slots[hashvalue] == key) {
+                      data[hashvalue] = val;
+                  } else {
+                      int nextslot = rehash(hashvalue);
+
+                      while (data[nextslot]!="" && slots[nextslot] != key) {
+                          nextslot = rehash(nextslot);
+
+                          count++;
+                          if (count>size) {
+                              cout<<"TABLE FULL"<<endl;
+                              return;
+                          }
+                      }
+                      if (data[nextslot]=="") {
+                          slots[nextslot]=key;
+                          data[nextslot]=val;
+                      } else {
+                          data[nextslot] = val;
+                      }
+                  }
+              }
+          }
+
+          string get(int key) {
+              int startslot = hashfunction(key);
+
+              string val;
+              bool stop=false;
+              bool found=false;
+              int position = startslot;
+              while(data[position]!="" && !found && !stop) {
+                  if (slots[position]==key) {
+                      found = true;
+                      val = data[position];
+                  } else {
+                      position=rehash(position);
+                      if (position==startslot) {
+                          stop=true;
+                      }
+                  }
+
+              }
+              return val;
+          }
+
+          friend ostream& operator<<(ostream& stream, HashTable& hash);
+      };
+
+
+
+      ostream& operator<<(ostream& stream, HashTable& hash) {
+          for (int i=0; i<hash.size; i++) {
+              stream<<hash.slots[i]<<": "<<hash.data[i]<<endl;
+          }
+
+          return stream;
+      }
+
+      int main() {
+          HashTable h;
+
+          h.put(54, "cat");
+          h.put(26, "dog");
+          h.put(93, "lion");
+          h.put(17, "tiger");
+          h.put(77, "bird");
+          h.put(31, "cow");
+          h.put(44, "goat");
+          h.put(55, "pig");
+          h.put(20, "chicken");
+          cout<<h<<endl;
+
+          h.put(20,"chicken");
+          h.put(17,"tiger");
+          h.put(20,"duck");
+          cout<<h.get(20)<<endl;
+          cout<<h.get(99)<<endl;
+
+          return 0;
+      }
+
+  .. tab:: Python
+
+    .. activecode:: complete_hash_py
+       :caption: Complete Hash Table Example
+
+       class HashTable:
+           def __init__(self):
+               self.size = 11
+               self.slots = [None] * self.size
+               self.data = [None] * self.size
+
+           def put(self,key,data):
+             hashvalue = self.hashfunction(key,len(self.slots))
+
+             if self.slots[hashvalue] == None:
+               self.slots[hashvalue] = key
+               self.data[hashvalue] = data
              else:
-               self.data[nextslot] = data #replace
-
-       def hashfunction(self,key,size):
-            return key%size
-
-       def rehash(self,oldhash,size):
-           return (oldhash+1)%size
-
-       def get(self,key):
-         startslot = self.hashfunction(key,len(self.slots))
-
-         data = None
-         stop = False
-         found = False
-         position = startslot
-         while self.slots[position] != None and  \
-                              not found and not stop:
-            if self.slots[position] == key:
-              found = True
-              data = self.data[position]
-            else:
-              position=self.rehash(position,len(self.slots))
-              if position == startslot:
-                  stop = True
-         return data
-
-       def __getitem__(self,key):
-           return self.get(key)
-
-       def __setitem__(self,key,data):
-           self.put(key,data)
-
-   H=HashTable()
-   H[54]="cat"
-   H[26]="dog"
-   H[93]="lion"
-   H[17]="tiger"
-   H[77]="bird"
-   H[31]="cow"
-   H[44]="goat"
-   H[55]="pig"
-   H[20]="chicken"
-   print(H.slots)
-   print(H.data)
-
-   print(H[20])
-
-   print(H[17])
-   H[20]='duck'
-   print(H[20])
-   print(H[99])
-
-
-=======
-    :language: cpp
-    :caption: Complete Hash Table Example
-
-    #include <iostream>
-    #include <string>
-    using namespace std;
-
-    class HashTable{
-        public:
-        static const int size=11;
-        int slots[size];
-        string data[size];
-
-        int hashfunction(int key) {
-            return key%size;
-        }
-
-        int rehash(int oldhash) {
-            return (oldhash+1)%size;
-        }
-
-        void put(int key, string val){
-            int hashvalue = hashfunction(key);
-            int count = 0;
-
-            if (data[hashvalue]=="") {
-                slots[hashvalue] = key;
-                data[hashvalue] = val;
-            } else {
-                if (slots[hashvalue] == key) {
-                    data[hashvalue] = val;
-                } else {
-                    int nextslot = rehash(hashvalue);
-
-                    while (data[nextslot]!="" && slots[nextslot] != key) {
-                        nextslot = rehash(nextslot);
-
-                        count++;
-                        if (count>size) {
-                            cout<<"TABLE FULL"<<endl;
-                            return;
-                        }
-                    }
-                    if (data[nextslot]=="") {
-                        slots[nextslot]=key;
-                        data[nextslot]=val;
-                    } else {
-                        data[nextslot] = val;
-                    }
-                }
-            }
-        }
-
-        string get(int key) {
-            int startslot = hashfunction(key);
-
-            string val;
-            bool stop=false;
-            bool found=false;
-            int position = startslot;
-            while(data[position]!="" && !found && !stop) {
-                if (slots[position]==key) {
-                    found = true;
-                    val = data[position];
-                } else {
-                    position=rehash(position);
-                    if (position==startslot) {
-                        stop=true;
-                    }
-                }
-
-            }
-            return val;
-        }
-
-        friend ostream& operator<<(ostream& stream, HashTable& hash);
-    };
-
-
-
-    ostream& operator<<(ostream& stream, HashTable& hash) {
-        for (int i=0; i<hash.size; i++) {
-            stream<<hash.slots[i]<<": "<<hash.data[i]<<endl;
-        }
-
-        return stream;
-    }
-
-    int main() {
-        HashTable h;
-
-        h.put(54, "cat");
-        h.put(26, "dog");
-        h.put(93, "lion");
-        h.put(17, "tiger");
-        h.put(77, "bird");
-        h.put(31, "cow");
-        h.put(44, "goat");
-        h.put(55, "pig");
-        h.put(20, "chicken");
-        cout<<h<<endl;
-
-        h.put(20,"chicken");
-        h.put(17,"tiger");
-        h.put(20,"duck");
-        cout<<h.get(20)<<endl;
-        cout<<h.get(99)<<endl;
-
-        return 0;
-    }
->>>>>>> 2110e416
+               if self.slots[hashvalue] == key:
+                 self.data[hashvalue] = data  #replace
+               else:
+                 nextslot = self.rehash(hashvalue,len(self.slots))
+                 while self.slots[nextslot] != None and \
+                                 self.slots[nextslot] != key:
+                   nextslot = self.rehash(nextslot,len(self.slots))
+
+                 if self.slots[nextslot] == None:
+                   self.slots[nextslot]=key
+                   self.data[nextslot]=data
+                 else:
+                   self.data[nextslot] = data #replace
+
+           def hashfunction(self,key,size):
+                return key%size
+
+           def rehash(self,oldhash,size):
+               return (oldhash+1)%size
+
+           def get(self,key):
+             startslot = self.hashfunction(key,len(self.slots))
+
+             data = None
+             stop = False
+             found = False
+             position = startslot
+             while self.slots[position] != None and  \
+                                  not found and not stop:
+                if self.slots[position] == key:
+                  found = True
+                  data = self.data[position]
+                else:
+                  position=self.rehash(position,len(self.slots))
+                  if position == startslot:
+                      stop = True
+             return data
+
+           def __getitem__(self,key):
+               return self.get(key)
+
+           def __setitem__(self,key,data):
+               self.put(key,data)
+
+       H=HashTable()
+       H[54]="cat"
+       H[26]="dog"
+       H[93]="lion"
+       H[17]="tiger"
+       H[77]="bird"
+       H[31]="cow"
+       H[44]="goat"
+       H[55]="pig"
+       H[20]="chicken"
+       print(H.slots)
+       print(H.data)
+
+       print(H[20])
+
+       print(H[17])
+       H[20]='duck'
+       print(H[20])
+       print(H[99])
+
 
 Analysis of Hashing
 ^^^^^^^^^^^^^^^^^^^
